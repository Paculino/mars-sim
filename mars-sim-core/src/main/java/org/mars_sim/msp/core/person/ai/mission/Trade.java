/*
 * Mars Simulation Project
 * Trade.java
 * @date 2021-10-20
 * @author Scott Davis
 */
package org.mars_sim.msp.core.person.ai.mission;

import java.util.Collection;
import java.util.Collections;
import java.util.HashMap;
import java.util.Iterator;
import java.util.Map;

import org.mars_sim.msp.core.InventoryUtil;
import org.mars_sim.msp.core.LocalAreaUtil;
import org.mars_sim.msp.core.LocalPosition;
import org.mars_sim.msp.core.equipment.EVASuit;
import org.mars_sim.msp.core.equipment.EquipmentType;
import org.mars_sim.msp.core.goods.CommerceMission;
import org.mars_sim.msp.core.goods.CommerceUtil;
import org.mars_sim.msp.core.goods.Deal;
import org.mars_sim.msp.core.goods.Good;
import org.mars_sim.msp.core.goods.GoodCategory;
import org.mars_sim.msp.core.logging.SimLogger;
import org.mars_sim.msp.core.person.Person;
import org.mars_sim.msp.core.person.ai.SkillType;
import org.mars_sim.msp.core.person.ai.task.NegotiateTrade;
import org.mars_sim.msp.core.person.ai.task.Walk;
import org.mars_sim.msp.core.person.ai.task.utils.Worker;
import org.mars_sim.msp.core.robot.Robot;
import org.mars_sim.msp.core.structure.Settlement;
import org.mars_sim.msp.core.structure.building.Building;
import org.mars_sim.msp.core.structure.building.BuildingManager;
import org.mars_sim.msp.core.vehicle.Rover;
import org.mars_sim.msp.core.vehicle.Vehicle;

/**
 * A mission for trading between two settlements. TODO externalize strings
 */
public class Trade extends RoverMission implements CommerceMission {

	/** default serial id. */
	private static final long serialVersionUID = 1L;

	/** default logger. */
	private static final SimLogger logger = SimLogger.getLogger(Trade.class.getName());

	/** Mission phases. */
	private static final MissionPhase TRADE_DISEMBARKING = new MissionPhase("Mission.phase.tradeDisembarking");
	private static final MissionPhase TRADE_NEGOTIATING = new MissionPhase("Mission.phase.tradeNegotiating");
	public static final MissionPhase UNLOAD_GOODS = new MissionPhase("Mission.phase.unloadGoods");
	public static final MissionPhase LOAD_GOODS = new MissionPhase("Mission.phase.loadGoods");
	private static final MissionPhase TRADE_EMBARKING = new MissionPhase("Mission.phase.tradeEmbarking");
	private static final MissionStatus SELLING_VEHICLE_NOT_AVAILABLE_FOR_TRADE = new MissionStatus("Mission.status.noSellingVehicle");

	// Static members
	public static final double MAX_STARTING_PROBABILITY = 100D;

	public static final int MAX_MEMBERS = 2;



	// Data members.
	private double profit;
	private double desiredProfit;

	private boolean outbound;
	private boolean doNegotiation;

	private Settlement tradingSettlement;
	private NegotiateTrade negotiationTask;

	private Map<Good, Integer> sellLoad;
	private Map<Good, Integer> buyLoad;
	private Map<Good, Integer> desiredBuyLoad;

	/**
	 * Constructor. Started by TradeMeta
	 *
	 * @param startingMember the mission member starting the settlement.
	 */
	public Trade(Worker startingMember, boolean needsReview) {
		// Use RoverMission constructor.
		super(MissionType.TRADE, startingMember, null);

		// Problem setting up the mission
		if (isDone()) {
			return;
		}

		Settlement s = startingMember.getSettlement();
		// Set the mission capacity.
		if (getMissionCapacity() > MAX_MEMBERS) {
			setMissionCapacity(MAX_MEMBERS);
		}

		outbound = true;
		doNegotiation = true;

		if (!isDone() && s != null) {
			// Get trading settlement
			Deal deal = s.getGoodsManager().getBestDeal(MissionType.TRADE, getVehicle());
			if (deal == null) {
				endMission(NO_TRADING_SETTLEMENT);
				return;
			}
			tradingSettlement = deal.getBuyer();
			addNavpoint(tradingSettlement);

			desiredBuyLoad = deal.getBuyingLoad();
			sellLoad = deal.getSellingLoad();
			desiredProfit = deal.getProfit();

			// Recruit additional members to mission.
			if (!isDone() && !recruitMembersForMission(startingMember, MAX_MEMBERS)) {
				return;
			}
		}

		// Set initial phase
		setInitialPhase(needsReview);
	}

	/**
	 * Constructor 2. Started by MissionDataBean
	 *
	 * @param members
	 * @param startingSettlement
	 * @param tradingSettlement
	 * @param rover
	 * @param description
	 * @param sellGoods
	 * @param buyGoods
	 */
	public Trade(Collection<Worker> members, Settlement tradingSettlement,
			Rover rover, Map<Good, Integer> sellGoods, Map<Good, Integer> buyGoods) {
		// Use RoverMission constructor.
		super(MissionType.TRADE, (Worker) members.toArray()[0], rover);

		outbound = true;
		doNegotiation = false;

		// Sets the mission capacity.
		if (getMissionCapacity() > MAX_MEMBERS) {
			setMissionCapacity(MAX_MEMBERS);
		}

		// Set mission destination.
		this.tradingSettlement = tradingSettlement;
		addNavpoint(tradingSettlement);

		addMembers(members, false);

		// Set trade goods.
		sellLoad = sellGoods;
		buyLoad = buyGoods;
		desiredBuyLoad = new HashMap<>(buyGoods);
		profit = CommerceUtil.getEstimatedProfit(getStartingSettlement(), getRover(), tradingSettlement, buyLoad, sellLoad);

		desiredProfit = profit;

		// Set initial phase
		setInitialPhase(false);
	}

	/**
	 * Determines a new phase for the mission when the current phase has ended.
	 */
	@Override
	protected boolean determineNewPhase() {
		boolean handled = true;
		if (!super.determineNewPhase()) {
			if (TRAVELLING.equals(getPhase())) {
				if (isCurrentNavpointSettlement()) {
					if (outbound) {
						setPhase(TRADE_DISEMBARKING, tradingSettlement.getName());
					}
					else {
						startDisembarkingPhase();
					}
				}
			}

			else if (TRADE_DISEMBARKING.equals(getPhase())) {
				setPhase(TRADE_NEGOTIATING, tradingSettlement.getName());
			}

			else if (TRADE_NEGOTIATING.equals(getPhase())) {
				setPhase(UNLOAD_GOODS, tradingSettlement.getName());
			}

			else if (UNLOAD_GOODS.equals(getPhase())) {
				// Check if vehicle can hold enough supplies for mission.
				if (!isVehicleLoadable()) {
					endMission(CANNOT_LOAD_RESOURCES);
				}
				else {
					setPhase(LOAD_GOODS, tradingSettlement.getName());
				}
			}

			else if (LOAD_GOODS.equals(getPhase())) {
				setPhase(TRADE_EMBARKING, tradingSettlement.getName());
			}

			else if (TRADE_EMBARKING.equals(getPhase())) {
				startTravellingPhase();
			}
			else {
				handled = false;
			}
		}

		return handled;
	}

	@Override
	protected void performPhase(Worker member) {
		super.performPhase(member);
		if (TRADE_DISEMBARKING.equals(getPhase())) {
			performTradeDisembarkingPhase(member);
		} else if (TRADE_NEGOTIATING.equals(getPhase())) {
			performTradeNegotiatingPhase(member);
		} else if (UNLOAD_GOODS.equals(getPhase())) {
			performUnloadGoodsPhase(member);
		} else if (LOAD_GOODS.equals(getPhase())) {
			performLoadGoodsPhase(member);
		} else if (TRADE_EMBARKING.equals(getPhase())) {
			computeTotalDistanceProposed();
			performTradeEmbarkingPhase(member);
		}
	}

	/**
	 * Performs the trade disembarking phase.
	 *
	 * @param member the mission member performing the mission.
	 */
	private void performTradeDisembarkingPhase(Worker member) {
		Vehicle v = getVehicle();
		// If rover is not parked at settlement, park it.
		if ((v != null) && (v.getSettlement() == null)) {

			tradingSettlement.addParkedVehicle(v);

			// Add vehicle to a garage if available.
			if (!tradingSettlement.getBuildingManager().addToGarage(v)) {
				// or else re-orient it
//				v.findNewParkingLoc();
			}
		}

		// Have person exit rover if necessary.
		if (!member.isInSettlement()) {

			// Get random inhabitable building at trading settlement.
			Building destinationBuilding = tradingSettlement.getBuildingManager().getRandomAirlockBuilding();
			if (destinationBuilding != null) {
				LocalPosition adjustedLoc = LocalAreaUtil.getRandomLocalRelativePosition(destinationBuilding);
				if (member instanceof Person) {
					Person person = (Person) member;
					Walk walk = Walk.createWalkingTask(person, adjustedLoc, 0, destinationBuilding);
					if (walk != null) {
						assignTask(person, walk);
					}
					else {
						logger.severe(person, "Is unable to walk to building " + destinationBuilding);
					}
				}
				else if (member instanceof Robot) {
					Robot robot = (Robot) member;
					Walk walkingTask = Walk.createWalkingTask(robot, adjustedLoc, destinationBuilding);
					if (walkingTask != null) {
						assignTask(robot, walkingTask);
					}
					else {
						logger.severe(robot, "Is unable to walk to building " + destinationBuilding);
					}
				}
			}
			else {
				endMissionProblem(tradingSettlement, "No inhabitable buildings");
			}
		}

		// End the phase when everyone is out of the rover.
		if (isNoOneInRover()) {
			setPhaseEnded(true);
		}
	}

	/**
	 * Perform the trade negotiating phase.
	 *
	 * @param member the mission member performing the phase.
	 */
	private void performTradeNegotiatingPhase(Worker member) {
		if (doNegotiation) {
			if (member == getMissionTrader()) {
				if (negotiationTask != null) {
					if (negotiationTask.isDone()) {
						buyLoad = negotiationTask.getBuyLoad();
						profit = CommerceUtil.getEstimatedProfit(getStartingSettlement(), getRover(), tradingSettlement, buyLoad, sellLoad);
						fireMissionUpdate(MissionEventType.BUY_LOAD_EVENT);
						setPhaseEnded(true);
					}
				}

				else {
					Person settlementTrader = getSettlementTrader();

					if (settlementTrader != null) {
						if (member instanceof Person) {
							Person person = (Person) member;
							negotiationTask = new NegotiateTrade(tradingSettlement, getStartingSettlement(), getRover(),
									sellLoad, person, settlementTrader);
							assignTask(person, negotiationTask);
						}
					}
					else if (getPhaseDuration() > 1000D) {
						buyLoad = new HashMap<>();
						profit = 0D;
						fireMissionUpdate(MissionEventType.BUY_LOAD_EVENT);
						setPhaseEnded(true);
					}
				}
			}
		} else {
			setPhaseEnded(true);
		}

		if (getPhaseEnded()) {
			outbound = false;
			resetToReturnTrip(
					new NavPoint(tradingSettlement, null),
					new NavPoint(getStartingSettlement(), tradingSettlement.getCoordinates()));

			getStartingSettlement().getGoodsManager().clearDeal(MissionType.TRADE);

			// Start the loading
			prepareLoadingPlan(tradingSettlement);
		}
	}

	/**
	 * Perform the unload goods phase.
	 *
	 * @param member the mission member performing the phase.
	 */
	private void performUnloadGoodsPhase(Worker member) {

		// Unload towed vehicle (if necessary).
		unloadTowedVehicle();

		// Unload rover if necessary.
		boolean roverUnloaded = getRover().getStoredMass() == 0D;
		if (roverUnloaded) {
			setPhaseEnded(true);
		}
	}

	/**
	 * Performs the load goods phase.
	 *
	 * @param member the mission member performing the phase.
	 */
	private void performLoadGoodsPhase(Worker member) {

		if (!isDone()) {
			// Load towed vehicle (if necessary).
			loadTowedVehicle();
		}

		if (isDone() || isVehicleLoaded()) {
			setPhaseEnded(true);
		}
	}

	/**
	 * Unload any towed vehicles.
	 */
	private void unloadTowedVehicle() {
		Vehicle towed = getRover().getTowedVehicle();
		if (towed != null) {
			towed.setReservedForMission(false);
			getRover().setTowedVehicle(null);
			towed.setTowingVehicle(null);
			tradingSettlement.addParkedVehicle(towed);
			towed.findNewParkingLoc();
		}
	}

	/**
	 * Load the towed vehicle is not already loaded.
	 */
	private void loadTowedVehicle() {
		if (!isDone() && (getRover().getTowedVehicle() == null)) {
			String vehicleType = getLoadVehicleType(true);
			if (vehicleType != null) {
				Vehicle buyVehicle = getInitialLoadVehicle(vehicleType, true);
				if (buyVehicle != null) {
					buyVehicle.setReservedForMission(true);
					getRover().setTowedVehicle(buyVehicle);
					buyVehicle.setTowingVehicle(getRover());
					tradingSettlement.removeParkedVehicle(buyVehicle);
				} else {
					logger.warning(getRover(), "Selling vehicle (" + vehicleType + ") is not available (Trade).");
					endMission(SELLING_VEHICLE_NOT_AVAILABLE_FOR_TRADE);
				}
			}
		}
	}

	/**
	 * Performs the trade embarking phase.
	 *
	 * @param member the mission member performing the phase.
	 */
	private void performTradeEmbarkingPhase(Worker member) {
		Vehicle v = getVehicle();
		
		// If person is not aboard the rover, board rover.
		if (!isDone() && !member.isInVehicle()) {

			// Move person to random location within rover.
			LocalPosition adjustedLoc = LocalAreaUtil.getRandomLocalRelativePosition(v);

			// Elect a new mission lead if the previous one was dead
			if (member instanceof Person) {
				Person lead = (Person) member;
				if (lead.isDeclaredDead()) {
					logger.info(lead, "No longer alive.");
					int bestSkillLevel = 0;
					for (Worker mm: getMembers()) {
						if (mm instanceof Person) {
							Person p = (Person) mm;
							int level = lead.getSkillManager().getSkillExp(SkillType.TRADING);
							if (level > bestSkillLevel) {
								bestSkillLevel = level;
								lead = p;
								setStartingMember(p);
								break;
							}
						}
					}
				}
			}

			// Question: is the trading settlement responsible
			// for providing an EVA suit for each person
			for (Worker mm: getMembers()) {
				if (mm instanceof Person) {
					Person person = (Person) mm;
					if (person.isDeclaredDead()) {
						continue;
					}

					if (v == null)
						v = person.getVehicle();
					
					EVASuit suit0 = getEVASuitFromVehicle(person, v);
					if (suit0 == null) {
						if (tradingSettlement.findNumContainersOfType(EquipmentType.EVA_SUIT) > 0) {
							EVASuit suit1 = InventoryUtil.getGoodEVASuitNResource(tradingSettlement, person);
							if (suit1 != null) {
								boolean done = suit1.transfer(v);
								if (!done)
									logger.warning(person, "Not able to transfer an EVA suit from " + tradingSettlement);
							} else {
								logger.warning(person, "EVA suit not provided for by " + tradingSettlement);
							}
						}
					}

<<<<<<< HEAD
						// Walk back to the vehicle and be ready to embark and go home
						Walk walk = Walk.createWalkingTask(person, adjustedLoc, 0, getVehicle());
						if (walk != null) {
							assignTask(person, walk);
						}
						else {
							endMissionProblem(person, "Unable to enter rover " + getVehicle().getName());
						}
=======
					// Walk back to the vehicle and be ready to embark and go home
					Walk walk = Walk.createWalkingTask(person, adjustedLoc, 0, v);
					if (walk != null) {
						assignTask(person, walk);
					}
					else {
						logger.severe(person, "Unable to enter rover " + v.getName());
						endMission(MissionStatus.CANNOT_ENTER_ROVER);
>>>>>>> 4f06b45a
					}
				}
			}
		}

		// If rover is loaded and everyone is aboard, embark from settlement.
		if (!isDone() && isEveryoneInRover()) {

			// If the rover is in a garage, put the rover outside.
			BuildingManager.removeFromGarage(v);

			// Embark from settlement
			tradingSettlement.removeParkedVehicle(v);
			setPhaseEnded(true);
		}
	}

	@Override
	protected void performEmbarkFromSettlementPhase(Worker member) {
		super.performEmbarkFromSettlementPhase(member);

		if (!isDone() && (getRover().getTowedVehicle() == null)) {
			String vehicleType = getLoadVehicleType(false);
			if (vehicleType != null) {
				Vehicle sellVehicle = getInitialLoadVehicle(vehicleType, false);
				if (sellVehicle != null) {
					sellVehicle.setReservedForMission(true);
					getRover().setTowedVehicle(sellVehicle);
					sellVehicle.setTowingVehicle(getRover());
					getStartingSettlement().removeParkedVehicle(sellVehicle);
				} else {
					logger.warning(getRover(), "Selling vehicle (" + vehicleType + ") is not available (Trade).");
					endMission(SELLING_VEHICLE_NOT_AVAILABLE_FOR_TRADE);
				}
			}
		}
	}

	@Override
	protected void performDisembarkToSettlementPhase(Worker member, Settlement disembarkSettlement) {

		// Unload towed vehicle if any.
		if (!isDone() && (getRover().getTowedVehicle() != null)) {
			Vehicle towed = getRover().getTowedVehicle();
			towed.setReservedForMission(false);
			getRover().setTowedVehicle(null);
			towed.setTowingVehicle(null);
			disembarkSettlement.addParkedVehicle(towed);
			towed.findNewParkingLoc();
		}

		super.performDisembarkToSettlementPhase(member, disembarkSettlement);
	}

	@Override
	protected void endMission(MissionStatus endStatus) {
		super.endMission(endStatus);

		// Unreserve any towed vehicles.
		if (getRover() != null) {
			if (getRover().getTowedVehicle() != null) {
				Vehicle towed = getRover().getTowedVehicle();
				towed.setReservedForMission(false);
			}
		}
	}

	/**
	 * Gets the type of vehicle in a load.
	 *
	 * @param buy true if buy load, false if sell load.
	 * @return vehicle type or null if none.
	 */
	private String getLoadVehicleType(boolean buy) {
		String result = null;

		Map<Good, Integer> load = null;
		if (buy) {
			load = buyLoad;
		} else {
			load = sellLoad;
		}

		Iterator<Good> i = load.keySet().iterator();
		while (i.hasNext()) {
			Good good = i.next();
			if (good.getCategory().equals(GoodCategory.VEHICLE)) {
				result = good.getName();
			}
		}

		return result;
	}

	/**
	 * Gets the initial load vehicle.
	 *
	 * @param vehicleType the vehicle type string.
	 * @param buy         true if buying load, false if selling load.
	 * @return load vehicle.
	 */
	private Vehicle getInitialLoadVehicle(String vehicleType, boolean buy) {
		Vehicle result = null;

		if (vehicleType != null) {
			Settlement settlement = null;
			if (buy) {
				settlement = tradingSettlement;
			} else {
				settlement = getStartingSettlement();
			}

			Iterator<Vehicle> j = settlement.getParkedVehicles().iterator();
			while (j.hasNext()) {
				Vehicle vehicle = j.next();
				boolean isEmpty = vehicle.isEmpty();
				if (vehicleType.equalsIgnoreCase(vehicle.getDescription())) {
					if ((vehicle != getVehicle()) && !vehicle.isReserved() && isEmpty) {
						result = vehicle;
					}
				}
			}
		}

		return result;
	}

	@Override
	protected Map<Integer, Integer> getOptionalEquipmentToLoad() {

		Map<Integer, Integer> result = super.getOptionalEquipmentToLoad();

		// Add buy/sell load.
		Map<Good, Integer> load = null;
		if (outbound) {
			load = sellLoad;
		} else {
			load = buyLoad;
		}

		Iterator<Good> i = load.keySet().iterator();
		while (i.hasNext()) {
			Good good = i.next();
			if (good.getCategory().equals(GoodCategory.EQUIPMENT)
					|| good.getCategory() == GoodCategory.CONTAINER) {
				int num = load.get(good);
				int id = good.getID();
				if (result.containsKey(id)) {
					num += (Integer) result.get(id);
				}
				result.put(id, num);
			}
		}

		return result;
	}

	@Override
	protected Map<Integer, Number> getOptionalResourcesToLoad() {

		Map<Integer, Number> result = super.getOptionalResourcesToLoad();

		// Add buy/sell load.
		Map<Good, Integer> load = null;
		if (outbound) {
			load = sellLoad;
		} else {
			load = buyLoad;
		}

		Iterator<Good> i = load.keySet().iterator();
		while (i.hasNext()) {
			Good good = i.next();
			if (good.getCategory().equals(GoodCategory.AMOUNT_RESOURCE)) {
				int id = good.getID();
				double amount = load.get(good).doubleValue();
				if (result.containsKey(id)) {
					amount += (Double) result.get(id);
				}
				result.put(id, amount);
			} else if (good.getCategory().equals(GoodCategory.ITEM_RESOURCE)) {
				int id = good.getID();
				int num = load.get(good);
				if (result.containsKey(id)) {
					num += (Integer) result.get(id);
				}
				result.put(id, num);
			}
		}

		return result;
	}

	@Override
	public Settlement getAssociatedSettlement() {
		return getStartingSettlement();
	}

	@Override
	protected int compareVehicles(Vehicle firstVehicle, Vehicle secondVehicle) {
		int result = super.compareVehicles(firstVehicle, secondVehicle);

		if ((result == 0) && isUsableVehicle(firstVehicle) && isUsableVehicle(secondVehicle)) {
			// Check if one has more general cargo capacity than the other.
			double firstCapacity = firstVehicle.getCargoCapacity();
			double secondCapacity = secondVehicle.getCargoCapacity();
			if (firstCapacity > secondCapacity) {
				result = 1;
			} else if (secondCapacity > firstCapacity) {
				result = -1;
			}

			// Vehicle with superior range should be ranked higher.
			if (result == 0) {
				if (firstVehicle.getRange(MissionType.TRADE) > secondVehicle.getRange(MissionType.TRADE)) {
					result = 1;
				} else if (firstVehicle.getRange(MissionType.TRADE) < secondVehicle.getRange(MissionType.TRADE)) {
					result = -1;
				}
			}
		}

		return result;
	}

	/**
	 * Gets the trader for the mission.
	 *
	 * @return the trader.
	 */
	private Person getMissionTrader() {
		Person bestTrader = null;
		int bestTradeSkill = -1;

		Iterator<Worker> i = getMembers().iterator();
		while (i.hasNext()) {
			Worker member = i.next();
			if (member instanceof Person) {
				Person person = (Person) member;
				int tradeSkill = person.getSkillManager().getEffectiveSkillLevel(SkillType.TRADING);
				if (tradeSkill > bestTradeSkill) {
					bestTradeSkill = tradeSkill;
					bestTrader = person;
				}
			}
		}

		return bestTrader;
	}

	/**
	 * Gets the trader and the destination settlement for the mission.
	 *
	 * @return the trader.
	 */
	private Person getSettlementTrader() {
		Person bestTrader = null;
		int bestTradeSkill = -1;

		Iterator<Person> i = tradingSettlement.getIndoorPeople().iterator();
		while (i.hasNext()) {
			Person person = i.next();
			if (!getMembers().contains(person)) {
				int tradeSkill = person.getSkillManager().getEffectiveSkillLevel(SkillType.TRADING);
				if (tradeSkill > bestTradeSkill) {
					bestTradeSkill = tradeSkill;
					bestTrader = person;
				}
			}
		}

		return bestTrader;
	}

	/**
	 * Gets the load that is being sold in the trade.
	 *
	 * @return sell load.
	 */
	public Map<Good, Integer> getSellLoad() {
		if (sellLoad != null) {
			return Collections.unmodifiableMap(sellLoad);
		} else {
			return null;
		}
	}

	/**
	 * Gets the load that is being bought in the trade.
	 *
	 * @return buy load.
	 */
	public Map<Good, Integer> getBuyLoad() {
		if (buyLoad != null) {
			return Collections.unmodifiableMap(buyLoad);
		} else {
			return null;
		}
	}

	/**
	 * Gets the profit for the settlement initiating the trade.
	 *
	 * @return profit (VP).
	 */
	public double getProfit() {
		return profit;
	}

	/**
	 * Gets the load that the starting settlement initially desires to buy.
	 *
	 * @return desired buy load.
	 */
	public Map<Good, Integer> getDesiredBuyLoad() {
		if (desiredBuyLoad != null) {
			return Collections.unmodifiableMap(desiredBuyLoad);
		} else {
			return null;
		}
	}

	/**
	 * Gets the profit initially expected by the starting settlement.
	 *
	 * @return desired profit (VP).
	 */
	public double getDesiredProfit() {
		return desiredProfit;
	}

	/**
	 * Gets the settlement that the starting settlement is trading with.
	 *
	 * @return trading settlement.
	 */
	public Settlement getTradingSettlement() {
		return tradingSettlement;
	}

	@Override
	public void destroy() {
		super.destroy();

		tradingSettlement = null;
		if (sellLoad != null)
			sellLoad.clear();
		sellLoad = null;
		if (buyLoad != null)
			buyLoad.clear();
		buyLoad = null;
		if (desiredBuyLoad != null)
			desiredBuyLoad.clear();
		desiredBuyLoad = null;
		negotiationTask = null;
	}

	/**
	 * If the mission is in the UNLOAD_GOODS phase at the trading settlement
	 * then it can be unloaded.
	 */
	@Override
	public boolean isVehicleUnloadableHere(Settlement settlement) {
		if (UNLOAD_GOODS.equals(getPhase())
					&& settlement.equals(tradingSettlement)) {
			return true;
		}
		return super.isVehicleUnloadableHere(settlement);
	}

	/**
	 * Can the mission vehicle be loaded at a Settlement. Must be in
	 * the LOAD_GOODS phase at the mission trading settlement.
	 * @param settlement
	 * @return
	 */
	@Override
	public boolean isVehicleLoadableHere(Settlement settlement) {
		if (LOAD_GOODS.equals(getPhase())
				&& settlement.equals(tradingSettlement)) {
			return true;
		}
		return super.isVehicleLoadableHere(settlement);
	}
}
<|MERGE_RESOLUTION|>--- conflicted
+++ resolved
@@ -1,879 +1,867 @@
-/*
- * Mars Simulation Project
- * Trade.java
- * @date 2021-10-20
- * @author Scott Davis
- */
-package org.mars_sim.msp.core.person.ai.mission;
-
-import java.util.Collection;
-import java.util.Collections;
-import java.util.HashMap;
-import java.util.Iterator;
-import java.util.Map;
-
-import org.mars_sim.msp.core.InventoryUtil;
-import org.mars_sim.msp.core.LocalAreaUtil;
-import org.mars_sim.msp.core.LocalPosition;
-import org.mars_sim.msp.core.equipment.EVASuit;
-import org.mars_sim.msp.core.equipment.EquipmentType;
-import org.mars_sim.msp.core.goods.CommerceMission;
-import org.mars_sim.msp.core.goods.CommerceUtil;
-import org.mars_sim.msp.core.goods.Deal;
-import org.mars_sim.msp.core.goods.Good;
-import org.mars_sim.msp.core.goods.GoodCategory;
-import org.mars_sim.msp.core.logging.SimLogger;
-import org.mars_sim.msp.core.person.Person;
-import org.mars_sim.msp.core.person.ai.SkillType;
-import org.mars_sim.msp.core.person.ai.task.NegotiateTrade;
-import org.mars_sim.msp.core.person.ai.task.Walk;
-import org.mars_sim.msp.core.person.ai.task.utils.Worker;
-import org.mars_sim.msp.core.robot.Robot;
-import org.mars_sim.msp.core.structure.Settlement;
-import org.mars_sim.msp.core.structure.building.Building;
-import org.mars_sim.msp.core.structure.building.BuildingManager;
-import org.mars_sim.msp.core.vehicle.Rover;
-import org.mars_sim.msp.core.vehicle.Vehicle;
-
-/**
- * A mission for trading between two settlements. TODO externalize strings
- */
-public class Trade extends RoverMission implements CommerceMission {
-
-	/** default serial id. */
-	private static final long serialVersionUID = 1L;
-
-	/** default logger. */
-	private static final SimLogger logger = SimLogger.getLogger(Trade.class.getName());
-
-	/** Mission phases. */
-	private static final MissionPhase TRADE_DISEMBARKING = new MissionPhase("Mission.phase.tradeDisembarking");
-	private static final MissionPhase TRADE_NEGOTIATING = new MissionPhase("Mission.phase.tradeNegotiating");
-	public static final MissionPhase UNLOAD_GOODS = new MissionPhase("Mission.phase.unloadGoods");
-	public static final MissionPhase LOAD_GOODS = new MissionPhase("Mission.phase.loadGoods");
-	private static final MissionPhase TRADE_EMBARKING = new MissionPhase("Mission.phase.tradeEmbarking");
-	private static final MissionStatus SELLING_VEHICLE_NOT_AVAILABLE_FOR_TRADE = new MissionStatus("Mission.status.noSellingVehicle");
-
-	// Static members
-	public static final double MAX_STARTING_PROBABILITY = 100D;
-
-	public static final int MAX_MEMBERS = 2;
-
-
-
-	// Data members.
-	private double profit;
-	private double desiredProfit;
-
-	private boolean outbound;
-	private boolean doNegotiation;
-
-	private Settlement tradingSettlement;
-	private NegotiateTrade negotiationTask;
-
-	private Map<Good, Integer> sellLoad;
-	private Map<Good, Integer> buyLoad;
-	private Map<Good, Integer> desiredBuyLoad;
-
-	/**
-	 * Constructor. Started by TradeMeta
-	 *
-	 * @param startingMember the mission member starting the settlement.
-	 */
-	public Trade(Worker startingMember, boolean needsReview) {
-		// Use RoverMission constructor.
-		super(MissionType.TRADE, startingMember, null);
-
-		// Problem setting up the mission
-		if (isDone()) {
-			return;
-		}
-
-		Settlement s = startingMember.getSettlement();
-		// Set the mission capacity.
-		if (getMissionCapacity() > MAX_MEMBERS) {
-			setMissionCapacity(MAX_MEMBERS);
-		}
-
-		outbound = true;
-		doNegotiation = true;
-
-		if (!isDone() && s != null) {
-			// Get trading settlement
-			Deal deal = s.getGoodsManager().getBestDeal(MissionType.TRADE, getVehicle());
-			if (deal == null) {
-				endMission(NO_TRADING_SETTLEMENT);
-				return;
-			}
-			tradingSettlement = deal.getBuyer();
-			addNavpoint(tradingSettlement);
-
-			desiredBuyLoad = deal.getBuyingLoad();
-			sellLoad = deal.getSellingLoad();
-			desiredProfit = deal.getProfit();
-
-			// Recruit additional members to mission.
-			if (!isDone() && !recruitMembersForMission(startingMember, MAX_MEMBERS)) {
-				return;
-			}
-		}
-
-		// Set initial phase
-		setInitialPhase(needsReview);
-	}
-
-	/**
-	 * Constructor 2. Started by MissionDataBean
-	 *
-	 * @param members
-	 * @param startingSettlement
-	 * @param tradingSettlement
-	 * @param rover
-	 * @param description
-	 * @param sellGoods
-	 * @param buyGoods
-	 */
-	public Trade(Collection<Worker> members, Settlement tradingSettlement,
-			Rover rover, Map<Good, Integer> sellGoods, Map<Good, Integer> buyGoods) {
-		// Use RoverMission constructor.
-		super(MissionType.TRADE, (Worker) members.toArray()[0], rover);
-
-		outbound = true;
-		doNegotiation = false;
-
-		// Sets the mission capacity.
-		if (getMissionCapacity() > MAX_MEMBERS) {
-			setMissionCapacity(MAX_MEMBERS);
-		}
-
-		// Set mission destination.
-		this.tradingSettlement = tradingSettlement;
-		addNavpoint(tradingSettlement);
-
-		addMembers(members, false);
-
-		// Set trade goods.
-		sellLoad = sellGoods;
-		buyLoad = buyGoods;
-		desiredBuyLoad = new HashMap<>(buyGoods);
-		profit = CommerceUtil.getEstimatedProfit(getStartingSettlement(), getRover(), tradingSettlement, buyLoad, sellLoad);
-
-		desiredProfit = profit;
-
-		// Set initial phase
-		setInitialPhase(false);
-	}
-
-	/**
-	 * Determines a new phase for the mission when the current phase has ended.
-	 */
-	@Override
-	protected boolean determineNewPhase() {
-		boolean handled = true;
-		if (!super.determineNewPhase()) {
-			if (TRAVELLING.equals(getPhase())) {
-				if (isCurrentNavpointSettlement()) {
-					if (outbound) {
-						setPhase(TRADE_DISEMBARKING, tradingSettlement.getName());
-					}
-					else {
-						startDisembarkingPhase();
-					}
-				}
-			}
-
-			else if (TRADE_DISEMBARKING.equals(getPhase())) {
-				setPhase(TRADE_NEGOTIATING, tradingSettlement.getName());
-			}
-
-			else if (TRADE_NEGOTIATING.equals(getPhase())) {
-				setPhase(UNLOAD_GOODS, tradingSettlement.getName());
-			}
-
-			else if (UNLOAD_GOODS.equals(getPhase())) {
-				// Check if vehicle can hold enough supplies for mission.
-				if (!isVehicleLoadable()) {
-					endMission(CANNOT_LOAD_RESOURCES);
-				}
-				else {
-					setPhase(LOAD_GOODS, tradingSettlement.getName());
-				}
-			}
-
-			else if (LOAD_GOODS.equals(getPhase())) {
-				setPhase(TRADE_EMBARKING, tradingSettlement.getName());
-			}
-
-			else if (TRADE_EMBARKING.equals(getPhase())) {
-				startTravellingPhase();
-			}
-			else {
-				handled = false;
-			}
-		}
-
-		return handled;
-	}
-
-	@Override
-	protected void performPhase(Worker member) {
-		super.performPhase(member);
-		if (TRADE_DISEMBARKING.equals(getPhase())) {
-			performTradeDisembarkingPhase(member);
-		} else if (TRADE_NEGOTIATING.equals(getPhase())) {
-			performTradeNegotiatingPhase(member);
-		} else if (UNLOAD_GOODS.equals(getPhase())) {
-			performUnloadGoodsPhase(member);
-		} else if (LOAD_GOODS.equals(getPhase())) {
-			performLoadGoodsPhase(member);
-		} else if (TRADE_EMBARKING.equals(getPhase())) {
-			computeTotalDistanceProposed();
-			performTradeEmbarkingPhase(member);
-		}
-	}
-
-	/**
-	 * Performs the trade disembarking phase.
-	 *
-	 * @param member the mission member performing the mission.
-	 */
-	private void performTradeDisembarkingPhase(Worker member) {
-		Vehicle v = getVehicle();
-		// If rover is not parked at settlement, park it.
-		if ((v != null) && (v.getSettlement() == null)) {
-
-			tradingSettlement.addParkedVehicle(v);
-
-			// Add vehicle to a garage if available.
-			if (!tradingSettlement.getBuildingManager().addToGarage(v)) {
-				// or else re-orient it
-//				v.findNewParkingLoc();
-			}
-		}
-
-		// Have person exit rover if necessary.
-		if (!member.isInSettlement()) {
-
-			// Get random inhabitable building at trading settlement.
-			Building destinationBuilding = tradingSettlement.getBuildingManager().getRandomAirlockBuilding();
-			if (destinationBuilding != null) {
-				LocalPosition adjustedLoc = LocalAreaUtil.getRandomLocalRelativePosition(destinationBuilding);
-				if (member instanceof Person) {
-					Person person = (Person) member;
-					Walk walk = Walk.createWalkingTask(person, adjustedLoc, 0, destinationBuilding);
-					if (walk != null) {
-						assignTask(person, walk);
-					}
-					else {
-						logger.severe(person, "Is unable to walk to building " + destinationBuilding);
-					}
-				}
-				else if (member instanceof Robot) {
-					Robot robot = (Robot) member;
-					Walk walkingTask = Walk.createWalkingTask(robot, adjustedLoc, destinationBuilding);
-					if (walkingTask != null) {
-						assignTask(robot, walkingTask);
-					}
-					else {
-						logger.severe(robot, "Is unable to walk to building " + destinationBuilding);
-					}
-				}
-			}
-			else {
-				endMissionProblem(tradingSettlement, "No inhabitable buildings");
-			}
-		}
-
-		// End the phase when everyone is out of the rover.
-		if (isNoOneInRover()) {
-			setPhaseEnded(true);
-		}
-	}
-
-	/**
-	 * Perform the trade negotiating phase.
-	 *
-	 * @param member the mission member performing the phase.
-	 */
-	private void performTradeNegotiatingPhase(Worker member) {
-		if (doNegotiation) {
-			if (member == getMissionTrader()) {
-				if (negotiationTask != null) {
-					if (negotiationTask.isDone()) {
-						buyLoad = negotiationTask.getBuyLoad();
-						profit = CommerceUtil.getEstimatedProfit(getStartingSettlement(), getRover(), tradingSettlement, buyLoad, sellLoad);
-						fireMissionUpdate(MissionEventType.BUY_LOAD_EVENT);
-						setPhaseEnded(true);
-					}
-				}
-
-				else {
-					Person settlementTrader = getSettlementTrader();
-
-					if (settlementTrader != null) {
-						if (member instanceof Person) {
-							Person person = (Person) member;
-							negotiationTask = new NegotiateTrade(tradingSettlement, getStartingSettlement(), getRover(),
-									sellLoad, person, settlementTrader);
-							assignTask(person, negotiationTask);
-						}
-					}
-					else if (getPhaseDuration() > 1000D) {
-						buyLoad = new HashMap<>();
-						profit = 0D;
-						fireMissionUpdate(MissionEventType.BUY_LOAD_EVENT);
-						setPhaseEnded(true);
-					}
-				}
-			}
-		} else {
-			setPhaseEnded(true);
-		}
-
-		if (getPhaseEnded()) {
-			outbound = false;
-			resetToReturnTrip(
-					new NavPoint(tradingSettlement, null),
-					new NavPoint(getStartingSettlement(), tradingSettlement.getCoordinates()));
-
-			getStartingSettlement().getGoodsManager().clearDeal(MissionType.TRADE);
-
-			// Start the loading
-			prepareLoadingPlan(tradingSettlement);
-		}
-	}
-
-	/**
-	 * Perform the unload goods phase.
-	 *
-	 * @param member the mission member performing the phase.
-	 */
-	private void performUnloadGoodsPhase(Worker member) {
-
-		// Unload towed vehicle (if necessary).
-		unloadTowedVehicle();
-
-		// Unload rover if necessary.
-		boolean roverUnloaded = getRover().getStoredMass() == 0D;
-		if (roverUnloaded) {
-			setPhaseEnded(true);
-		}
-	}
-
-	/**
-	 * Performs the load goods phase.
-	 *
-	 * @param member the mission member performing the phase.
-	 */
-	private void performLoadGoodsPhase(Worker member) {
-
-		if (!isDone()) {
-			// Load towed vehicle (if necessary).
-			loadTowedVehicle();
-		}
-
-		if (isDone() || isVehicleLoaded()) {
-			setPhaseEnded(true);
-		}
-	}
-
-	/**
-	 * Unload any towed vehicles.
-	 */
-	private void unloadTowedVehicle() {
-		Vehicle towed = getRover().getTowedVehicle();
-		if (towed != null) {
-			towed.setReservedForMission(false);
-			getRover().setTowedVehicle(null);
-			towed.setTowingVehicle(null);
-			tradingSettlement.addParkedVehicle(towed);
-			towed.findNewParkingLoc();
-		}
-	}
-
-	/**
-	 * Load the towed vehicle is not already loaded.
-	 */
-	private void loadTowedVehicle() {
-		if (!isDone() && (getRover().getTowedVehicle() == null)) {
-			String vehicleType = getLoadVehicleType(true);
-			if (vehicleType != null) {
-				Vehicle buyVehicle = getInitialLoadVehicle(vehicleType, true);
-				if (buyVehicle != null) {
-					buyVehicle.setReservedForMission(true);
-					getRover().setTowedVehicle(buyVehicle);
-					buyVehicle.setTowingVehicle(getRover());
-					tradingSettlement.removeParkedVehicle(buyVehicle);
-				} else {
-					logger.warning(getRover(), "Selling vehicle (" + vehicleType + ") is not available (Trade).");
-					endMission(SELLING_VEHICLE_NOT_AVAILABLE_FOR_TRADE);
-				}
-			}
-		}
-	}
-
-	/**
-	 * Performs the trade embarking phase.
-	 *
-	 * @param member the mission member performing the phase.
-	 */
-	private void performTradeEmbarkingPhase(Worker member) {
-		Vehicle v = getVehicle();
-		
-		// If person is not aboard the rover, board rover.
-		if (!isDone() && !member.isInVehicle()) {
-
-			// Move person to random location within rover.
-			LocalPosition adjustedLoc = LocalAreaUtil.getRandomLocalRelativePosition(v);
-
-			// Elect a new mission lead if the previous one was dead
-			if (member instanceof Person) {
-				Person lead = (Person) member;
-				if (lead.isDeclaredDead()) {
-					logger.info(lead, "No longer alive.");
-					int bestSkillLevel = 0;
-					for (Worker mm: getMembers()) {
-						if (mm instanceof Person) {
-							Person p = (Person) mm;
-							int level = lead.getSkillManager().getSkillExp(SkillType.TRADING);
-							if (level > bestSkillLevel) {
-								bestSkillLevel = level;
-								lead = p;
-								setStartingMember(p);
-								break;
-							}
-						}
-					}
-				}
-			}
-
-			// Question: is the trading settlement responsible
-			// for providing an EVA suit for each person
-			for (Worker mm: getMembers()) {
-				if (mm instanceof Person) {
-					Person person = (Person) mm;
-					if (person.isDeclaredDead()) {
-						continue;
-					}
-
-					if (v == null)
-						v = person.getVehicle();
-					
-					EVASuit suit0 = getEVASuitFromVehicle(person, v);
-					if (suit0 == null) {
-						if (tradingSettlement.findNumContainersOfType(EquipmentType.EVA_SUIT) > 0) {
-							EVASuit suit1 = InventoryUtil.getGoodEVASuitNResource(tradingSettlement, person);
-							if (suit1 != null) {
-								boolean done = suit1.transfer(v);
-								if (!done)
-									logger.warning(person, "Not able to transfer an EVA suit from " + tradingSettlement);
-							} else {
-								logger.warning(person, "EVA suit not provided for by " + tradingSettlement);
-							}
-						}
-					}
-
-<<<<<<< HEAD
-						// Walk back to the vehicle and be ready to embark and go home
-						Walk walk = Walk.createWalkingTask(person, adjustedLoc, 0, getVehicle());
-						if (walk != null) {
-							assignTask(person, walk);
-						}
-						else {
-							endMissionProblem(person, "Unable to enter rover " + getVehicle().getName());
-						}
-=======
-					// Walk back to the vehicle and be ready to embark and go home
-					Walk walk = Walk.createWalkingTask(person, adjustedLoc, 0, v);
-					if (walk != null) {
-						assignTask(person, walk);
-					}
-					else {
-						logger.severe(person, "Unable to enter rover " + v.getName());
-						endMission(MissionStatus.CANNOT_ENTER_ROVER);
->>>>>>> 4f06b45a
-					}
-				}
-			}
-		}
-
-		// If rover is loaded and everyone is aboard, embark from settlement.
-		if (!isDone() && isEveryoneInRover()) {
-
-			// If the rover is in a garage, put the rover outside.
-			BuildingManager.removeFromGarage(v);
-
-			// Embark from settlement
-			tradingSettlement.removeParkedVehicle(v);
-			setPhaseEnded(true);
-		}
-	}
-
-	@Override
-	protected void performEmbarkFromSettlementPhase(Worker member) {
-		super.performEmbarkFromSettlementPhase(member);
-
-		if (!isDone() && (getRover().getTowedVehicle() == null)) {
-			String vehicleType = getLoadVehicleType(false);
-			if (vehicleType != null) {
-				Vehicle sellVehicle = getInitialLoadVehicle(vehicleType, false);
-				if (sellVehicle != null) {
-					sellVehicle.setReservedForMission(true);
-					getRover().setTowedVehicle(sellVehicle);
-					sellVehicle.setTowingVehicle(getRover());
-					getStartingSettlement().removeParkedVehicle(sellVehicle);
-				} else {
-					logger.warning(getRover(), "Selling vehicle (" + vehicleType + ") is not available (Trade).");
-					endMission(SELLING_VEHICLE_NOT_AVAILABLE_FOR_TRADE);
-				}
-			}
-		}
-	}
-
-	@Override
-	protected void performDisembarkToSettlementPhase(Worker member, Settlement disembarkSettlement) {
-
-		// Unload towed vehicle if any.
-		if (!isDone() && (getRover().getTowedVehicle() != null)) {
-			Vehicle towed = getRover().getTowedVehicle();
-			towed.setReservedForMission(false);
-			getRover().setTowedVehicle(null);
-			towed.setTowingVehicle(null);
-			disembarkSettlement.addParkedVehicle(towed);
-			towed.findNewParkingLoc();
-		}
-
-		super.performDisembarkToSettlementPhase(member, disembarkSettlement);
-	}
-
-	@Override
-	protected void endMission(MissionStatus endStatus) {
-		super.endMission(endStatus);
-
-		// Unreserve any towed vehicles.
-		if (getRover() != null) {
-			if (getRover().getTowedVehicle() != null) {
-				Vehicle towed = getRover().getTowedVehicle();
-				towed.setReservedForMission(false);
-			}
-		}
-	}
-
-	/**
-	 * Gets the type of vehicle in a load.
-	 *
-	 * @param buy true if buy load, false if sell load.
-	 * @return vehicle type or null if none.
-	 */
-	private String getLoadVehicleType(boolean buy) {
-		String result = null;
-
-		Map<Good, Integer> load = null;
-		if (buy) {
-			load = buyLoad;
-		} else {
-			load = sellLoad;
-		}
-
-		Iterator<Good> i = load.keySet().iterator();
-		while (i.hasNext()) {
-			Good good = i.next();
-			if (good.getCategory().equals(GoodCategory.VEHICLE)) {
-				result = good.getName();
-			}
-		}
-
-		return result;
-	}
-
-	/**
-	 * Gets the initial load vehicle.
-	 *
-	 * @param vehicleType the vehicle type string.
-	 * @param buy         true if buying load, false if selling load.
-	 * @return load vehicle.
-	 */
-	private Vehicle getInitialLoadVehicle(String vehicleType, boolean buy) {
-		Vehicle result = null;
-
-		if (vehicleType != null) {
-			Settlement settlement = null;
-			if (buy) {
-				settlement = tradingSettlement;
-			} else {
-				settlement = getStartingSettlement();
-			}
-
-			Iterator<Vehicle> j = settlement.getParkedVehicles().iterator();
-			while (j.hasNext()) {
-				Vehicle vehicle = j.next();
-				boolean isEmpty = vehicle.isEmpty();
-				if (vehicleType.equalsIgnoreCase(vehicle.getDescription())) {
-					if ((vehicle != getVehicle()) && !vehicle.isReserved() && isEmpty) {
-						result = vehicle;
-					}
-				}
-			}
-		}
-
-		return result;
-	}
-
-	@Override
-	protected Map<Integer, Integer> getOptionalEquipmentToLoad() {
-
-		Map<Integer, Integer> result = super.getOptionalEquipmentToLoad();
-
-		// Add buy/sell load.
-		Map<Good, Integer> load = null;
-		if (outbound) {
-			load = sellLoad;
-		} else {
-			load = buyLoad;
-		}
-
-		Iterator<Good> i = load.keySet().iterator();
-		while (i.hasNext()) {
-			Good good = i.next();
-			if (good.getCategory().equals(GoodCategory.EQUIPMENT)
-					|| good.getCategory() == GoodCategory.CONTAINER) {
-				int num = load.get(good);
-				int id = good.getID();
-				if (result.containsKey(id)) {
-					num += (Integer) result.get(id);
-				}
-				result.put(id, num);
-			}
-		}
-
-		return result;
-	}
-
-	@Override
-	protected Map<Integer, Number> getOptionalResourcesToLoad() {
-
-		Map<Integer, Number> result = super.getOptionalResourcesToLoad();
-
-		// Add buy/sell load.
-		Map<Good, Integer> load = null;
-		if (outbound) {
-			load = sellLoad;
-		} else {
-			load = buyLoad;
-		}
-
-		Iterator<Good> i = load.keySet().iterator();
-		while (i.hasNext()) {
-			Good good = i.next();
-			if (good.getCategory().equals(GoodCategory.AMOUNT_RESOURCE)) {
-				int id = good.getID();
-				double amount = load.get(good).doubleValue();
-				if (result.containsKey(id)) {
-					amount += (Double) result.get(id);
-				}
-				result.put(id, amount);
-			} else if (good.getCategory().equals(GoodCategory.ITEM_RESOURCE)) {
-				int id = good.getID();
-				int num = load.get(good);
-				if (result.containsKey(id)) {
-					num += (Integer) result.get(id);
-				}
-				result.put(id, num);
-			}
-		}
-
-		return result;
-	}
-
-	@Override
-	public Settlement getAssociatedSettlement() {
-		return getStartingSettlement();
-	}
-
-	@Override
-	protected int compareVehicles(Vehicle firstVehicle, Vehicle secondVehicle) {
-		int result = super.compareVehicles(firstVehicle, secondVehicle);
-
-		if ((result == 0) && isUsableVehicle(firstVehicle) && isUsableVehicle(secondVehicle)) {
-			// Check if one has more general cargo capacity than the other.
-			double firstCapacity = firstVehicle.getCargoCapacity();
-			double secondCapacity = secondVehicle.getCargoCapacity();
-			if (firstCapacity > secondCapacity) {
-				result = 1;
-			} else if (secondCapacity > firstCapacity) {
-				result = -1;
-			}
-
-			// Vehicle with superior range should be ranked higher.
-			if (result == 0) {
-				if (firstVehicle.getRange(MissionType.TRADE) > secondVehicle.getRange(MissionType.TRADE)) {
-					result = 1;
-				} else if (firstVehicle.getRange(MissionType.TRADE) < secondVehicle.getRange(MissionType.TRADE)) {
-					result = -1;
-				}
-			}
-		}
-
-		return result;
-	}
-
-	/**
-	 * Gets the trader for the mission.
-	 *
-	 * @return the trader.
-	 */
-	private Person getMissionTrader() {
-		Person bestTrader = null;
-		int bestTradeSkill = -1;
-
-		Iterator<Worker> i = getMembers().iterator();
-		while (i.hasNext()) {
-			Worker member = i.next();
-			if (member instanceof Person) {
-				Person person = (Person) member;
-				int tradeSkill = person.getSkillManager().getEffectiveSkillLevel(SkillType.TRADING);
-				if (tradeSkill > bestTradeSkill) {
-					bestTradeSkill = tradeSkill;
-					bestTrader = person;
-				}
-			}
-		}
-
-		return bestTrader;
-	}
-
-	/**
-	 * Gets the trader and the destination settlement for the mission.
-	 *
-	 * @return the trader.
-	 */
-	private Person getSettlementTrader() {
-		Person bestTrader = null;
-		int bestTradeSkill = -1;
-
-		Iterator<Person> i = tradingSettlement.getIndoorPeople().iterator();
-		while (i.hasNext()) {
-			Person person = i.next();
-			if (!getMembers().contains(person)) {
-				int tradeSkill = person.getSkillManager().getEffectiveSkillLevel(SkillType.TRADING);
-				if (tradeSkill > bestTradeSkill) {
-					bestTradeSkill = tradeSkill;
-					bestTrader = person;
-				}
-			}
-		}
-
-		return bestTrader;
-	}
-
-	/**
-	 * Gets the load that is being sold in the trade.
-	 *
-	 * @return sell load.
-	 */
-	public Map<Good, Integer> getSellLoad() {
-		if (sellLoad != null) {
-			return Collections.unmodifiableMap(sellLoad);
-		} else {
-			return null;
-		}
-	}
-
-	/**
-	 * Gets the load that is being bought in the trade.
-	 *
-	 * @return buy load.
-	 */
-	public Map<Good, Integer> getBuyLoad() {
-		if (buyLoad != null) {
-			return Collections.unmodifiableMap(buyLoad);
-		} else {
-			return null;
-		}
-	}
-
-	/**
-	 * Gets the profit for the settlement initiating the trade.
-	 *
-	 * @return profit (VP).
-	 */
-	public double getProfit() {
-		return profit;
-	}
-
-	/**
-	 * Gets the load that the starting settlement initially desires to buy.
-	 *
-	 * @return desired buy load.
-	 */
-	public Map<Good, Integer> getDesiredBuyLoad() {
-		if (desiredBuyLoad != null) {
-			return Collections.unmodifiableMap(desiredBuyLoad);
-		} else {
-			return null;
-		}
-	}
-
-	/**
-	 * Gets the profit initially expected by the starting settlement.
-	 *
-	 * @return desired profit (VP).
-	 */
-	public double getDesiredProfit() {
-		return desiredProfit;
-	}
-
-	/**
-	 * Gets the settlement that the starting settlement is trading with.
-	 *
-	 * @return trading settlement.
-	 */
-	public Settlement getTradingSettlement() {
-		return tradingSettlement;
-	}
-
-	@Override
-	public void destroy() {
-		super.destroy();
-
-		tradingSettlement = null;
-		if (sellLoad != null)
-			sellLoad.clear();
-		sellLoad = null;
-		if (buyLoad != null)
-			buyLoad.clear();
-		buyLoad = null;
-		if (desiredBuyLoad != null)
-			desiredBuyLoad.clear();
-		desiredBuyLoad = null;
-		negotiationTask = null;
-	}
-
-	/**
-	 * If the mission is in the UNLOAD_GOODS phase at the trading settlement
-	 * then it can be unloaded.
-	 */
-	@Override
-	public boolean isVehicleUnloadableHere(Settlement settlement) {
-		if (UNLOAD_GOODS.equals(getPhase())
-					&& settlement.equals(tradingSettlement)) {
-			return true;
-		}
-		return super.isVehicleUnloadableHere(settlement);
-	}
-
-	/**
-	 * Can the mission vehicle be loaded at a Settlement. Must be in
-	 * the LOAD_GOODS phase at the mission trading settlement.
-	 * @param settlement
-	 * @return
-	 */
-	@Override
-	public boolean isVehicleLoadableHere(Settlement settlement) {
-		if (LOAD_GOODS.equals(getPhase())
-				&& settlement.equals(tradingSettlement)) {
-			return true;
-		}
-		return super.isVehicleLoadableHere(settlement);
-	}
-}
+/*
+ * Mars Simulation Project
+ * Trade.java
+ * @date 2021-10-20
+ * @author Scott Davis
+ */
+package org.mars_sim.msp.core.person.ai.mission;
+
+import java.util.Collection;
+import java.util.Collections;
+import java.util.HashMap;
+import java.util.Iterator;
+import java.util.Map;
+
+import org.mars_sim.msp.core.InventoryUtil;
+import org.mars_sim.msp.core.LocalAreaUtil;
+import org.mars_sim.msp.core.LocalPosition;
+import org.mars_sim.msp.core.equipment.EVASuit;
+import org.mars_sim.msp.core.equipment.EquipmentType;
+import org.mars_sim.msp.core.goods.CommerceMission;
+import org.mars_sim.msp.core.goods.CommerceUtil;
+import org.mars_sim.msp.core.goods.Deal;
+import org.mars_sim.msp.core.goods.Good;
+import org.mars_sim.msp.core.goods.GoodCategory;
+import org.mars_sim.msp.core.logging.SimLogger;
+import org.mars_sim.msp.core.person.Person;
+import org.mars_sim.msp.core.person.ai.SkillType;
+import org.mars_sim.msp.core.person.ai.task.NegotiateTrade;
+import org.mars_sim.msp.core.person.ai.task.Walk;
+import org.mars_sim.msp.core.person.ai.task.utils.Worker;
+import org.mars_sim.msp.core.robot.Robot;
+import org.mars_sim.msp.core.structure.Settlement;
+import org.mars_sim.msp.core.structure.building.Building;
+import org.mars_sim.msp.core.structure.building.BuildingManager;
+import org.mars_sim.msp.core.vehicle.Rover;
+import org.mars_sim.msp.core.vehicle.Vehicle;
+
+/**
+ * A mission for trading between two settlements. TODO externalize strings
+ */
+public class Trade extends RoverMission implements CommerceMission {
+
+	/** default serial id. */
+	private static final long serialVersionUID = 1L;
+
+	/** default logger. */
+	private static final SimLogger logger = SimLogger.getLogger(Trade.class.getName());
+
+	/** Mission phases. */
+	private static final MissionPhase TRADE_DISEMBARKING = new MissionPhase("Mission.phase.tradeDisembarking");
+	private static final MissionPhase TRADE_NEGOTIATING = new MissionPhase("Mission.phase.tradeNegotiating");
+	public static final MissionPhase UNLOAD_GOODS = new MissionPhase("Mission.phase.unloadGoods");
+	public static final MissionPhase LOAD_GOODS = new MissionPhase("Mission.phase.loadGoods");
+	private static final MissionPhase TRADE_EMBARKING = new MissionPhase("Mission.phase.tradeEmbarking");
+	private static final MissionStatus SELLING_VEHICLE_NOT_AVAILABLE_FOR_TRADE = new MissionStatus("Mission.status.noSellingVehicle");
+
+	// Static members
+	public static final double MAX_STARTING_PROBABILITY = 100D;
+
+	public static final int MAX_MEMBERS = 2;
+
+
+
+	// Data members.
+	private double profit;
+	private double desiredProfit;
+
+	private boolean outbound;
+	private boolean doNegotiation;
+
+	private Settlement tradingSettlement;
+	private NegotiateTrade negotiationTask;
+
+	private Map<Good, Integer> sellLoad;
+	private Map<Good, Integer> buyLoad;
+	private Map<Good, Integer> desiredBuyLoad;
+
+	/**
+	 * Constructor. Started by TradeMeta
+	 *
+	 * @param startingMember the mission member starting the settlement.
+	 */
+	public Trade(Worker startingMember, boolean needsReview) {
+		// Use RoverMission constructor.
+		super(MissionType.TRADE, startingMember, null);
+
+		// Problem setting up the mission
+		if (isDone()) {
+			return;
+		}
+
+		Settlement s = startingMember.getSettlement();
+		// Set the mission capacity.
+		if (getMissionCapacity() > MAX_MEMBERS) {
+			setMissionCapacity(MAX_MEMBERS);
+		}
+
+		outbound = true;
+		doNegotiation = true;
+
+		if (!isDone() && s != null) {
+			// Get trading settlement
+			Deal deal = s.getGoodsManager().getBestDeal(MissionType.TRADE, getVehicle());
+			if (deal == null) {
+				endMission(NO_TRADING_SETTLEMENT);
+				return;
+			}
+			tradingSettlement = deal.getBuyer();
+			addNavpoint(tradingSettlement);
+
+			desiredBuyLoad = deal.getBuyingLoad();
+			sellLoad = deal.getSellingLoad();
+			desiredProfit = deal.getProfit();
+
+			// Recruit additional members to mission.
+			if (!isDone() && !recruitMembersForMission(startingMember, MAX_MEMBERS)) {
+				return;
+			}
+		}
+
+		// Set initial phase
+		setInitialPhase(needsReview);
+	}
+
+	/**
+	 * Constructor 2. Started by MissionDataBean
+	 *
+	 * @param members
+	 * @param startingSettlement
+	 * @param tradingSettlement
+	 * @param rover
+	 * @param description
+	 * @param sellGoods
+	 * @param buyGoods
+	 */
+	public Trade(Collection<Worker> members, Settlement tradingSettlement,
+			Rover rover, Map<Good, Integer> sellGoods, Map<Good, Integer> buyGoods) {
+		// Use RoverMission constructor.
+		super(MissionType.TRADE, (Worker) members.toArray()[0], rover);
+
+		outbound = true;
+		doNegotiation = false;
+
+		// Sets the mission capacity.
+		if (getMissionCapacity() > MAX_MEMBERS) {
+			setMissionCapacity(MAX_MEMBERS);
+		}
+
+		// Set mission destination.
+		this.tradingSettlement = tradingSettlement;
+		addNavpoint(tradingSettlement);
+
+		addMembers(members, false);
+
+		// Set trade goods.
+		sellLoad = sellGoods;
+		buyLoad = buyGoods;
+		desiredBuyLoad = new HashMap<>(buyGoods);
+		profit = CommerceUtil.getEstimatedProfit(getStartingSettlement(), getRover(), tradingSettlement, buyLoad, sellLoad);
+
+		desiredProfit = profit;
+
+		// Set initial phase
+		setInitialPhase(false);
+	}
+
+	/**
+	 * Determines a new phase for the mission when the current phase has ended.
+	 */
+	@Override
+	protected boolean determineNewPhase() {
+		boolean handled = true;
+		if (!super.determineNewPhase()) {
+			if (TRAVELLING.equals(getPhase())) {
+				if (isCurrentNavpointSettlement()) {
+					if (outbound) {
+						setPhase(TRADE_DISEMBARKING, tradingSettlement.getName());
+					}
+					else {
+						startDisembarkingPhase();
+					}
+				}
+			}
+
+			else if (TRADE_DISEMBARKING.equals(getPhase())) {
+				setPhase(TRADE_NEGOTIATING, tradingSettlement.getName());
+			}
+
+			else if (TRADE_NEGOTIATING.equals(getPhase())) {
+				setPhase(UNLOAD_GOODS, tradingSettlement.getName());
+			}
+
+			else if (UNLOAD_GOODS.equals(getPhase())) {
+				// Check if vehicle can hold enough supplies for mission.
+				if (!isVehicleLoadable()) {
+					endMission(CANNOT_LOAD_RESOURCES);
+				}
+				else {
+					setPhase(LOAD_GOODS, tradingSettlement.getName());
+				}
+			}
+
+			else if (LOAD_GOODS.equals(getPhase())) {
+				setPhase(TRADE_EMBARKING, tradingSettlement.getName());
+			}
+
+			else if (TRADE_EMBARKING.equals(getPhase())) {
+				startTravellingPhase();
+			}
+			else {
+				handled = false;
+			}
+		}
+
+		return handled;
+	}
+
+	@Override
+	protected void performPhase(Worker member) {
+		super.performPhase(member);
+		if (TRADE_DISEMBARKING.equals(getPhase())) {
+			performTradeDisembarkingPhase(member);
+		} else if (TRADE_NEGOTIATING.equals(getPhase())) {
+			performTradeNegotiatingPhase(member);
+		} else if (UNLOAD_GOODS.equals(getPhase())) {
+			performUnloadGoodsPhase(member);
+		} else if (LOAD_GOODS.equals(getPhase())) {
+			performLoadGoodsPhase(member);
+		} else if (TRADE_EMBARKING.equals(getPhase())) {
+			computeTotalDistanceProposed();
+			performTradeEmbarkingPhase(member);
+		}
+	}
+
+	/**
+	 * Performs the trade disembarking phase.
+	 *
+	 * @param member the mission member performing the mission.
+	 */
+	private void performTradeDisembarkingPhase(Worker member) {
+		Vehicle v = getVehicle();
+		// If rover is not parked at settlement, park it.
+		if ((v != null) && (v.getSettlement() == null)) {
+
+			tradingSettlement.addParkedVehicle(v);
+
+			// Add vehicle to a garage if available.
+			if (!tradingSettlement.getBuildingManager().addToGarage(v)) {
+				// or else re-orient it
+//				v.findNewParkingLoc();
+			}
+		}
+
+		// Have person exit rover if necessary.
+		if (!member.isInSettlement()) {
+
+			// Get random inhabitable building at trading settlement.
+			Building destinationBuilding = tradingSettlement.getBuildingManager().getRandomAirlockBuilding();
+			if (destinationBuilding != null) {
+				LocalPosition adjustedLoc = LocalAreaUtil.getRandomLocalRelativePosition(destinationBuilding);
+				if (member instanceof Person) {
+					Person person = (Person) member;
+					Walk walk = Walk.createWalkingTask(person, adjustedLoc, 0, destinationBuilding);
+					if (walk != null) {
+						assignTask(person, walk);
+					}
+					else {
+						logger.severe(person, "Is unable to walk to building " + destinationBuilding);
+					}
+				}
+				else if (member instanceof Robot) {
+					Robot robot = (Robot) member;
+					Walk walkingTask = Walk.createWalkingTask(robot, adjustedLoc, destinationBuilding);
+					if (walkingTask != null) {
+						assignTask(robot, walkingTask);
+					}
+					else {
+						logger.severe(robot, "Is unable to walk to building " + destinationBuilding);
+					}
+				}
+			}
+			else {
+				endMissionProblem(tradingSettlement, "No inhabitable buildings");
+			}
+		}
+
+		// End the phase when everyone is out of the rover.
+		if (isNoOneInRover()) {
+			setPhaseEnded(true);
+		}
+	}
+
+	/**
+	 * Perform the trade negotiating phase.
+	 *
+	 * @param member the mission member performing the phase.
+	 */
+	private void performTradeNegotiatingPhase(Worker member) {
+		if (doNegotiation) {
+			if (member == getMissionTrader()) {
+				if (negotiationTask != null) {
+					if (negotiationTask.isDone()) {
+						buyLoad = negotiationTask.getBuyLoad();
+						profit = CommerceUtil.getEstimatedProfit(getStartingSettlement(), getRover(), tradingSettlement, buyLoad, sellLoad);
+						fireMissionUpdate(MissionEventType.BUY_LOAD_EVENT);
+						setPhaseEnded(true);
+					}
+				}
+
+				else {
+					Person settlementTrader = getSettlementTrader();
+
+					if (settlementTrader != null) {
+						if (member instanceof Person) {
+							Person person = (Person) member;
+							negotiationTask = new NegotiateTrade(tradingSettlement, getStartingSettlement(), getRover(),
+									sellLoad, person, settlementTrader);
+							assignTask(person, negotiationTask);
+						}
+					}
+					else if (getPhaseDuration() > 1000D) {
+						buyLoad = new HashMap<>();
+						profit = 0D;
+						fireMissionUpdate(MissionEventType.BUY_LOAD_EVENT);
+						setPhaseEnded(true);
+					}
+				}
+			}
+		} else {
+			setPhaseEnded(true);
+		}
+
+		if (getPhaseEnded()) {
+			outbound = false;
+			resetToReturnTrip(
+					new NavPoint(tradingSettlement, null),
+					new NavPoint(getStartingSettlement(), tradingSettlement.getCoordinates()));
+
+			getStartingSettlement().getGoodsManager().clearDeal(MissionType.TRADE);
+
+			// Start the loading
+			prepareLoadingPlan(tradingSettlement);
+		}
+	}
+
+	/**
+	 * Perform the unload goods phase.
+	 *
+	 * @param member the mission member performing the phase.
+	 */
+	private void performUnloadGoodsPhase(Worker member) {
+
+		// Unload towed vehicle (if necessary).
+		unloadTowedVehicle();
+
+		// Unload rover if necessary.
+		boolean roverUnloaded = getRover().getStoredMass() == 0D;
+		if (roverUnloaded) {
+			setPhaseEnded(true);
+		}
+	}
+
+	/**
+	 * Performs the load goods phase.
+	 *
+	 * @param member the mission member performing the phase.
+	 */
+	private void performLoadGoodsPhase(Worker member) {
+
+		if (!isDone()) {
+			// Load towed vehicle (if necessary).
+			loadTowedVehicle();
+		}
+
+		if (isDone() || isVehicleLoaded()) {
+			setPhaseEnded(true);
+		}
+	}
+
+	/**
+	 * Unload any towed vehicles.
+	 */
+	private void unloadTowedVehicle() {
+		Vehicle towed = getRover().getTowedVehicle();
+		if (towed != null) {
+			towed.setReservedForMission(false);
+			getRover().setTowedVehicle(null);
+			towed.setTowingVehicle(null);
+			tradingSettlement.addParkedVehicle(towed);
+			towed.findNewParkingLoc();
+		}
+	}
+
+	/**
+	 * Load the towed vehicle is not already loaded.
+	 */
+	private void loadTowedVehicle() {
+		if (!isDone() && (getRover().getTowedVehicle() == null)) {
+			String vehicleType = getLoadVehicleType(true);
+			if (vehicleType != null) {
+				Vehicle buyVehicle = getInitialLoadVehicle(vehicleType, true);
+				if (buyVehicle != null) {
+					buyVehicle.setReservedForMission(true);
+					getRover().setTowedVehicle(buyVehicle);
+					buyVehicle.setTowingVehicle(getRover());
+					tradingSettlement.removeParkedVehicle(buyVehicle);
+				} else {
+					logger.warning(getRover(), "Selling vehicle (" + vehicleType + ") is not available (Trade).");
+					endMission(SELLING_VEHICLE_NOT_AVAILABLE_FOR_TRADE);
+				}
+			}
+		}
+	}
+
+	/**
+	 * Performs the trade embarking phase.
+	 *
+	 * @param member the mission member performing the phase.
+	 */
+	private void performTradeEmbarkingPhase(Worker member) {
+		Vehicle v = getVehicle();
+		
+		// If person is not aboard the rover, board rover.
+		if (!isDone() && !member.isInVehicle()) {
+
+			// Move person to random location within rover.
+			LocalPosition adjustedLoc = LocalAreaUtil.getRandomLocalRelativePosition(v);
+
+			// Elect a new mission lead if the previous one was dead
+			if (member instanceof Person) {
+				Person lead = (Person) member;
+				if (lead.isDeclaredDead()) {
+					logger.info(lead, "No longer alive.");
+					int bestSkillLevel = 0;
+					for (Worker mm: getMembers()) {
+						if (mm instanceof Person) {
+							Person p = (Person) mm;
+							int level = lead.getSkillManager().getSkillExp(SkillType.TRADING);
+							if (level > bestSkillLevel) {
+								bestSkillLevel = level;
+								lead = p;
+								setStartingMember(p);
+								break;
+							}
+						}
+					}
+				}
+			}
+
+			// Question: is the trading settlement responsible
+			// for providing an EVA suit for each person
+			for (Worker mm: getMembers()) {
+				if (mm instanceof Person) {
+					Person person = (Person) mm;
+					if (person.isDeclaredDead()) {
+						continue;
+					}
+
+					if (v == null)
+						v = person.getVehicle();
+					
+					EVASuit suit0 = getEVASuitFromVehicle(person, v);
+					if (suit0 == null) {
+						if (tradingSettlement.findNumContainersOfType(EquipmentType.EVA_SUIT) > 0) {
+							EVASuit suit1 = InventoryUtil.getGoodEVASuitNResource(tradingSettlement, person);
+							if (suit1 != null) {
+								boolean done = suit1.transfer(v);
+								if (!done)
+									logger.warning(person, "Not able to transfer an EVA suit from " + tradingSettlement);
+							} else {
+								logger.warning(person, "EVA suit not provided for by " + tradingSettlement);
+							}
+						}
+					}
+
+					// Walk back to the vehicle and be ready to embark and go home
+					Walk walk = Walk.createWalkingTask(person, adjustedLoc, 0, v);
+					if (walk != null) {
+						assignTask(person, walk);
+					}
+					else {
+						endMissionProblem(person, "Unable to enter rover " + v.getName());
+					}
+				}
+			}
+		}
+
+		// If rover is loaded and everyone is aboard, embark from settlement.
+		if (!isDone() && isEveryoneInRover()) {
+
+			// If the rover is in a garage, put the rover outside.
+			BuildingManager.removeFromGarage(v);
+
+			// Embark from settlement
+			tradingSettlement.removeParkedVehicle(v);
+			setPhaseEnded(true);
+		}
+	}
+
+	@Override
+	protected void performEmbarkFromSettlementPhase(Worker member) {
+		super.performEmbarkFromSettlementPhase(member);
+
+		if (!isDone() && (getRover().getTowedVehicle() == null)) {
+			String vehicleType = getLoadVehicleType(false);
+			if (vehicleType != null) {
+				Vehicle sellVehicle = getInitialLoadVehicle(vehicleType, false);
+				if (sellVehicle != null) {
+					sellVehicle.setReservedForMission(true);
+					getRover().setTowedVehicle(sellVehicle);
+					sellVehicle.setTowingVehicle(getRover());
+					getStartingSettlement().removeParkedVehicle(sellVehicle);
+				} else {
+					logger.warning(getRover(), "Selling vehicle (" + vehicleType + ") is not available (Trade).");
+					endMission(SELLING_VEHICLE_NOT_AVAILABLE_FOR_TRADE);
+				}
+			}
+		}
+	}
+
+	@Override
+	protected void performDisembarkToSettlementPhase(Worker member, Settlement disembarkSettlement) {
+
+		// Unload towed vehicle if any.
+		if (!isDone() && (getRover().getTowedVehicle() != null)) {
+			Vehicle towed = getRover().getTowedVehicle();
+			towed.setReservedForMission(false);
+			getRover().setTowedVehicle(null);
+			towed.setTowingVehicle(null);
+			disembarkSettlement.addParkedVehicle(towed);
+			towed.findNewParkingLoc();
+		}
+
+		super.performDisembarkToSettlementPhase(member, disembarkSettlement);
+	}
+
+	@Override
+	protected void endMission(MissionStatus endStatus) {
+		super.endMission(endStatus);
+
+		// Unreserve any towed vehicles.
+		if (getRover() != null) {
+			if (getRover().getTowedVehicle() != null) {
+				Vehicle towed = getRover().getTowedVehicle();
+				towed.setReservedForMission(false);
+			}
+		}
+	}
+
+	/**
+	 * Gets the type of vehicle in a load.
+	 *
+	 * @param buy true if buy load, false if sell load.
+	 * @return vehicle type or null if none.
+	 */
+	private String getLoadVehicleType(boolean buy) {
+		String result = null;
+
+		Map<Good, Integer> load = null;
+		if (buy) {
+			load = buyLoad;
+		} else {
+			load = sellLoad;
+		}
+
+		Iterator<Good> i = load.keySet().iterator();
+		while (i.hasNext()) {
+			Good good = i.next();
+			if (good.getCategory().equals(GoodCategory.VEHICLE)) {
+				result = good.getName();
+			}
+		}
+
+		return result;
+	}
+
+	/**
+	 * Gets the initial load vehicle.
+	 *
+	 * @param vehicleType the vehicle type string.
+	 * @param buy         true if buying load, false if selling load.
+	 * @return load vehicle.
+	 */
+	private Vehicle getInitialLoadVehicle(String vehicleType, boolean buy) {
+		Vehicle result = null;
+
+		if (vehicleType != null) {
+			Settlement settlement = null;
+			if (buy) {
+				settlement = tradingSettlement;
+			} else {
+				settlement = getStartingSettlement();
+			}
+
+			Iterator<Vehicle> j = settlement.getParkedVehicles().iterator();
+			while (j.hasNext()) {
+				Vehicle vehicle = j.next();
+				boolean isEmpty = vehicle.isEmpty();
+				if (vehicleType.equalsIgnoreCase(vehicle.getDescription())) {
+					if ((vehicle != getVehicle()) && !vehicle.isReserved() && isEmpty) {
+						result = vehicle;
+					}
+				}
+			}
+		}
+
+		return result;
+	}
+
+	@Override
+	protected Map<Integer, Integer> getOptionalEquipmentToLoad() {
+
+		Map<Integer, Integer> result = super.getOptionalEquipmentToLoad();
+
+		// Add buy/sell load.
+		Map<Good, Integer> load = null;
+		if (outbound) {
+			load = sellLoad;
+		} else {
+			load = buyLoad;
+		}
+
+		Iterator<Good> i = load.keySet().iterator();
+		while (i.hasNext()) {
+			Good good = i.next();
+			if (good.getCategory().equals(GoodCategory.EQUIPMENT)
+					|| good.getCategory() == GoodCategory.CONTAINER) {
+				int num = load.get(good);
+				int id = good.getID();
+				if (result.containsKey(id)) {
+					num += (Integer) result.get(id);
+				}
+				result.put(id, num);
+			}
+		}
+
+		return result;
+	}
+
+	@Override
+	protected Map<Integer, Number> getOptionalResourcesToLoad() {
+
+		Map<Integer, Number> result = super.getOptionalResourcesToLoad();
+
+		// Add buy/sell load.
+		Map<Good, Integer> load = null;
+		if (outbound) {
+			load = sellLoad;
+		} else {
+			load = buyLoad;
+		}
+
+		Iterator<Good> i = load.keySet().iterator();
+		while (i.hasNext()) {
+			Good good = i.next();
+			if (good.getCategory().equals(GoodCategory.AMOUNT_RESOURCE)) {
+				int id = good.getID();
+				double amount = load.get(good).doubleValue();
+				if (result.containsKey(id)) {
+					amount += (Double) result.get(id);
+				}
+				result.put(id, amount);
+			} else if (good.getCategory().equals(GoodCategory.ITEM_RESOURCE)) {
+				int id = good.getID();
+				int num = load.get(good);
+				if (result.containsKey(id)) {
+					num += (Integer) result.get(id);
+				}
+				result.put(id, num);
+			}
+		}
+
+		return result;
+	}
+
+	@Override
+	public Settlement getAssociatedSettlement() {
+		return getStartingSettlement();
+	}
+
+	@Override
+	protected int compareVehicles(Vehicle firstVehicle, Vehicle secondVehicle) {
+		int result = super.compareVehicles(firstVehicle, secondVehicle);
+
+		if ((result == 0) && isUsableVehicle(firstVehicle) && isUsableVehicle(secondVehicle)) {
+			// Check if one has more general cargo capacity than the other.
+			double firstCapacity = firstVehicle.getCargoCapacity();
+			double secondCapacity = secondVehicle.getCargoCapacity();
+			if (firstCapacity > secondCapacity) {
+				result = 1;
+			} else if (secondCapacity > firstCapacity) {
+				result = -1;
+			}
+
+			// Vehicle with superior range should be ranked higher.
+			if (result == 0) {
+				if (firstVehicle.getRange(MissionType.TRADE) > secondVehicle.getRange(MissionType.TRADE)) {
+					result = 1;
+				} else if (firstVehicle.getRange(MissionType.TRADE) < secondVehicle.getRange(MissionType.TRADE)) {
+					result = -1;
+				}
+			}
+		}
+
+		return result;
+	}
+
+	/**
+	 * Gets the trader for the mission.
+	 *
+	 * @return the trader.
+	 */
+	private Person getMissionTrader() {
+		Person bestTrader = null;
+		int bestTradeSkill = -1;
+
+		Iterator<Worker> i = getMembers().iterator();
+		while (i.hasNext()) {
+			Worker member = i.next();
+			if (member instanceof Person) {
+				Person person = (Person) member;
+				int tradeSkill = person.getSkillManager().getEffectiveSkillLevel(SkillType.TRADING);
+				if (tradeSkill > bestTradeSkill) {
+					bestTradeSkill = tradeSkill;
+					bestTrader = person;
+				}
+			}
+		}
+
+		return bestTrader;
+	}
+
+	/**
+	 * Gets the trader and the destination settlement for the mission.
+	 *
+	 * @return the trader.
+	 */
+	private Person getSettlementTrader() {
+		Person bestTrader = null;
+		int bestTradeSkill = -1;
+
+		Iterator<Person> i = tradingSettlement.getIndoorPeople().iterator();
+		while (i.hasNext()) {
+			Person person = i.next();
+			if (!getMembers().contains(person)) {
+				int tradeSkill = person.getSkillManager().getEffectiveSkillLevel(SkillType.TRADING);
+				if (tradeSkill > bestTradeSkill) {
+					bestTradeSkill = tradeSkill;
+					bestTrader = person;
+				}
+			}
+		}
+
+		return bestTrader;
+	}
+
+	/**
+	 * Gets the load that is being sold in the trade.
+	 *
+	 * @return sell load.
+	 */
+	public Map<Good, Integer> getSellLoad() {
+		if (sellLoad != null) {
+			return Collections.unmodifiableMap(sellLoad);
+		} else {
+			return null;
+		}
+	}
+
+	/**
+	 * Gets the load that is being bought in the trade.
+	 *
+	 * @return buy load.
+	 */
+	public Map<Good, Integer> getBuyLoad() {
+		if (buyLoad != null) {
+			return Collections.unmodifiableMap(buyLoad);
+		} else {
+			return null;
+		}
+	}
+
+	/**
+	 * Gets the profit for the settlement initiating the trade.
+	 *
+	 * @return profit (VP).
+	 */
+	public double getProfit() {
+		return profit;
+	}
+
+	/**
+	 * Gets the load that the starting settlement initially desires to buy.
+	 *
+	 * @return desired buy load.
+	 */
+	public Map<Good, Integer> getDesiredBuyLoad() {
+		if (desiredBuyLoad != null) {
+			return Collections.unmodifiableMap(desiredBuyLoad);
+		} else {
+			return null;
+		}
+	}
+
+	/**
+	 * Gets the profit initially expected by the starting settlement.
+	 *
+	 * @return desired profit (VP).
+	 */
+	public double getDesiredProfit() {
+		return desiredProfit;
+	}
+
+	/**
+	 * Gets the settlement that the starting settlement is trading with.
+	 *
+	 * @return trading settlement.
+	 */
+	public Settlement getTradingSettlement() {
+		return tradingSettlement;
+	}
+
+	@Override
+	public void destroy() {
+		super.destroy();
+
+		tradingSettlement = null;
+		if (sellLoad != null)
+			sellLoad.clear();
+		sellLoad = null;
+		if (buyLoad != null)
+			buyLoad.clear();
+		buyLoad = null;
+		if (desiredBuyLoad != null)
+			desiredBuyLoad.clear();
+		desiredBuyLoad = null;
+		negotiationTask = null;
+	}
+
+	/**
+	 * If the mission is in the UNLOAD_GOODS phase at the trading settlement
+	 * then it can be unloaded.
+	 */
+	@Override
+	public boolean isVehicleUnloadableHere(Settlement settlement) {
+		if (UNLOAD_GOODS.equals(getPhase())
+					&& settlement.equals(tradingSettlement)) {
+			return true;
+		}
+		return super.isVehicleUnloadableHere(settlement);
+	}
+
+	/**
+	 * Can the mission vehicle be loaded at a Settlement. Must be in
+	 * the LOAD_GOODS phase at the mission trading settlement.
+	 * @param settlement
+	 * @return
+	 */
+	@Override
+	public boolean isVehicleLoadableHere(Settlement settlement) {
+		if (LOAD_GOODS.equals(getPhase())
+				&& settlement.equals(tradingSettlement)) {
+			return true;
+		}
+		return super.isVehicleLoadableHere(settlement);
+	}
+}