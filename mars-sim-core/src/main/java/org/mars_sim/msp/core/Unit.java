--- conflicted
+++ resolved
@@ -1,1172 +1,1156 @@
-/*
- * Mars Simulation Project
- * Unit.java
- * @date 2021-09-20
- * @author Scott Davis
- */
-package org.mars_sim.msp.core;
-
-import java.io.FileNotFoundException;
-import java.io.PrintWriter;
-import java.io.Serializable;
-import java.util.Collections;
-import java.util.Iterator;
-import java.util.List;
-import java.util.concurrent.CopyOnWriteArrayList;
-import java.util.logging.Logger;
-
-import org.mars_sim.msp.core.environment.Environment;
-import org.mars_sim.msp.core.environment.MarsSurface;
-import org.mars_sim.msp.core.environment.SurfaceFeatures;
-import org.mars_sim.msp.core.environment.TerrainElevation;
-import org.mars_sim.msp.core.environment.Weather;
-import org.mars_sim.msp.core.equipment.Equipment;
-import org.mars_sim.msp.core.equipment.EquipmentOwner;
-import org.mars_sim.msp.core.location.LocationStateType;
-import org.mars_sim.msp.core.location.LocationTag;
-import org.mars_sim.msp.core.logging.Loggable;
-import org.mars_sim.msp.core.person.Person;
-import org.mars_sim.msp.core.person.ai.mission.MissionManager;
-import org.mars_sim.msp.core.robot.Robot;
-import org.mars_sim.msp.core.structure.Settlement;
-import org.mars_sim.msp.core.structure.building.Building;
-import org.mars_sim.msp.core.structure.building.BuildingManager;
-import org.mars_sim.msp.core.structure.construction.ConstructionSite;
-import org.mars_sim.msp.core.time.ClockPulse;
-import org.mars_sim.msp.core.time.EarthClock;
-import org.mars_sim.msp.core.time.MarsClock;
-import org.mars_sim.msp.core.time.MarsClockFormat;
-import org.mars_sim.msp.core.time.MasterClock;
-import org.mars_sim.msp.core.vehicle.Crewable;
-import org.mars_sim.msp.core.vehicle.Drone;
-import org.mars_sim.msp.core.vehicle.LightUtilityVehicle;
-import org.mars_sim.msp.core.vehicle.Rover;
-import org.mars_sim.msp.core.vehicle.Vehicle;
-import org.mars_sim.msp.core.vehicle.VehicleType;
-
-
-/**
- * The Unit class is the abstract parent class to all units in the Simulation.
- * Units include people, vehicles and settlements. This class provides data
- * members and methods common to all units.
- */
-public abstract class Unit implements Serializable, Loggable, UnitIdentifer, Comparable<Unit> {
-
-	/** default serial id. */
-	private static final long serialVersionUID = 1L;
-
-	/** default logger. */
-	private static final Logger logger = Logger.getLogger(Unit.class.getName());
-	
-	public static final int OUTER_SPACE_UNIT_ID = Integer.MAX_VALUE;
-	public static final int MARS_SURFACE_UNIT_ID = 0;
-	public static final Integer UNKNOWN_UNIT_ID = -1;
-	
-	// Data members
-	/** The unit containing this unit. */
-	private Integer containerID = MARS_SURFACE_UNIT_ID;
-	
-	// Unique Unit identifier
-	private int identifer;
-	
-	/** The mass of the unit without inventory. */
-	private double baseMass;
-	
-	/** TODO Unit name needs to be internationalized. */
-	private String name;
-	/** TODO Unit description needs to be internationalized. */
-	private String description;
-	/** Commander's notes on this unit. */
-	private String notes = "";
-
-	/** The unit's location tag. */
-	private LocationTag tag;
-	/** The unit's inventory. */
-	private Inventory inventory;
-
-	/** The last pulse applied */
-	private long lastPulse = 0;
-	
-	/** Unit location coordinates. */
-	private Coordinates location;
-
-	protected LocationStateType currentStateType;
-
-	/** Unit listeners. */
-	private transient List<UnitListener> listeners;// = Collections.synchronizedList(new ArrayList<UnitListener>());
-
-	protected static Simulation sim = Simulation.instance();
-	protected static SimulationConfig simulationConfig = SimulationConfig.instance();
-	
-	protected static MarsClock marsClock;
-	protected static EarthClock earthClock;
-	protected static MasterClock masterClock;
-	
-	protected static UnitManager unitManager = sim.getUnitManager();
-	protected static MissionManager missionManager;
-	
-	protected static Environment mars;
-	protected static Weather weather;
-	protected static SurfaceFeatures surfaceFeatures;
-	protected static TerrainElevation terrainElevation;
-
-	// File for diagnostics output
-	private static PrintWriter diagnosticFile = null;
-		
-	/**
-	 * Enable the detailed diagnostics
-	 * @throws FileNotFoundException 
-	 */
-	public static void setDiagnostics(boolean diagnostics) throws FileNotFoundException {
-		if (diagnostics) {
-			if (diagnosticFile == null) {
-				String filename = SimulationFiles.getLogDir() + "/unit-create.txt";
-				diagnosticFile  = new PrintWriter(filename);
-				logger.config("Diagnostics enabled to " + filename);
-			}
-		}
-		else if (diagnosticFile != null){
-			diagnosticFile.close();
-			diagnosticFile = null;
-		}
-	}
-
-	/**
-	 * Log the creation of a new Unit
-	 * @param entry
-	 */
-	private static void logCreation(Unit entry) {
-		StringBuilder output = new StringBuilder();
-		output.append(MarsClockFormat.getDateTimeStamp(marsClock))
-				.append(" Id:").append(entry.getIdentifier())
-				.append(" Type:").append(entry.getUnitType())
-				.append(" Name:").append(entry.getName());
-		
-		synchronized (diagnosticFile) {
-			diagnosticFile.println(output.toString());
-			diagnosticFile.flush();
-		}
-	}
-	
-	public final int getIdentifier() {
-		return identifer;
-	}
-	
-	
-	/**
-	 * Constructor.
-	 * 
-	 * @param name     {@link String} the name of the unit
-	 * @param location {@link Coordinates} the unit's location
-	 */
-	public Unit(String name, Coordinates location) {
-		// Initialize data members from parameters
-		this.name = name;
-		this.description = name;
-		this.baseMass = 0;//Double.MAX_VALUE;
-		
-		this.lastPulse = sim.getMasterClock().getNextPulse() - 1;
-
-		unitManager = sim.getUnitManager();
-
-		// Creates a new location tag instance for each unit
-		tag = new LocationTag(this);
-
-		// Calculate the new Identifier for this type
-		identifer = unitManager.generateNewId(getUnitType());
-		
-		// Define the default LocationStateType of an unit at the start of the sim
-		// Instantiate Inventory as needed. Still needs to be pushed to subclass
-		// constructors
-		switch(getUnitType()) {
-		case ROBOT:
-			currentStateType = LocationStateType.INSIDE_SETTLEMENT;
-//			containerID = FIRST_SETTLEMENT_ID;
-			this.inventory = new Inventory(this);
-			break;
-			
-		case EQUIPMENT:
-			currentStateType = LocationStateType.INSIDE_SETTLEMENT;
-//			containerID = FIRST_SETTLEMENT_ID;
-			break;
-			
-		case PERSON:
-			currentStateType = LocationStateType.INSIDE_SETTLEMENT;
-//			containerID = FIRST_SETTLEMENT_ID;
-			break;
-		
-		case BUILDING:
-			currentStateType = LocationStateType.INSIDE_SETTLEMENT;
-//			containerID = FIRST_SETTLEMENT_ID;
-			break;
-		
-		case VEHICLE:
-			currentStateType = LocationStateType.WITHIN_SETTLEMENT_VICINITY;
-			containerID = (Integer) MARS_SURFACE_UNIT_ID;
-			break;
-		
-		case SETTLEMENT:
-			currentStateType = LocationStateType.MARS_SURFACE;
-			containerID = (Integer) MARS_SURFACE_UNIT_ID;
-			this.inventory = new Inventory(this);
-			break;
-			
-		case CONSTRUCTION:
-			currentStateType = LocationStateType.MARS_SURFACE;
-			containerID = (Integer) MARS_SURFACE_UNIT_ID;
-			break;
-			
-		case PLANET:
-			currentStateType = LocationStateType.MARS_SURFACE;
-			containerID = (Integer) MARS_SURFACE_UNIT_ID;	
-			this.inventory = new Inventory(this);
-			break;
-			
-		default:
-			throw new IllegalStateException("Do not know Unittype " + getUnitType());
-		}
-		
-		this.location = new Coordinates(0D, 0D);
-
-		if (location != null) {
-			// Set the unit's location coordinates
-			this.location.setCoords(location);
-			// Set the unit's inventory location coordinates
-			if (inventory != null) {
-				inventory.setCoordinates(location);
-			}
-			else if (getUnitType() == UnitType.PERSON){
-				((Person)this).setLocation(location);
-			}
-//			else if (getUnitType() == UnitType.VEHICLE){
-//				((Vehicle)this).setLocation(location);
-//			}			
-		}
-		
-		if (diagnosticFile != null) {
-			logCreation(this);
-		}
-	}
-
-	/**
-	 * What logical UnitType of this object in terms of the management.
-	 * This is NOT a direct mapping to the concreate subclass of Unit since
-	 * some logical UnitTypes can have multiple implementation, e.g. Equipment.
-	 * @return
-	 */
-	public abstract UnitType getUnitType();
-
-	/**
-	 * Is this time pulse valid for the Unit.Has it been already applied?
-	 * The logic on this method can be commented out later on
-	 * @param pulse Pulse to apply
-	 * @return Valid to accept
-	 */
-	protected boolean isValid(ClockPulse pulse) {
-		long newPulse = pulse.getId();
-		boolean result = (newPulse > lastPulse);
-		if (result) {
-			long expectedPulse = lastPulse + 1;
-			if (expectedPulse != newPulse) {
-				// Pulse out of sequence; maybe missed one
-				logger.warning(getName() + " expected pulse #" + expectedPulse
-						+ " but received " + newPulse);
-			}
-			lastPulse = newPulse;
-		}
-		else {
-			// Seen already
-			logger.severe(getName() + " rejected pulse #" + newPulse
-						+ ", last pulse was " + lastPulse);
-		}
-		return result;
-	}
-	
-	/**
-	 * Change the unit's name
-	 * 
-	 * @param newName new name
-	 */
-	public final void changeName(String newName) {
-//		String oldName = this.name;
-		
-		// Create an event here ?
-		setName(newName);
-	}
-
-	/**
-	 * Gets the unit's name
-	 * 
-	 * @return the unit's name
-	 */
-	public String getName() {
-		return name;
-	}
-
-	/**
-	 * Gets the unit's nickname
-	 * 
-	 * @return the unit's nickname
-	 */
-	public String getNickName() {
-		return name;
-	}
-
-	/**
-	 * Gets the unit's shortened name
-	 * 
-	 * @return the unit's shortened name
-	 */
-	public String getShortenedName() {
-		name = name.trim();
-		int num = name.length();
-
-		boolean hasSpace = name.matches("^\\s*$");
-
-		if (hasSpace) {
-			int space = name.indexOf(" ");
-
-			String oldFirst = name.substring(0, space);
-			String oldLast = name.substring(space + 1, num);
-			String newFirst = oldFirst;
-			String newLast = oldLast;
-			String newName = name;
-
-			if (num > 20) {
-
-				if (oldFirst.length() > 10) {
-					newFirst = oldFirst.substring(0, 10);
-				} else if (oldLast.length() > 10) {
-					newLast = oldLast.substring(0, 10);
-				}
-				newName = newFirst + " " + newLast;
-
-			}
-
-			return newName;
-		}
-
-		else
-			return name;
-	}
-
-	/**
-	 * Sets the unit's name
-	 * 
-	 * @param name new name
-	 */
-	public void setName(String name) {
-		this.name = name;
-		fireUnitUpdate(UnitEventType.NAME_EVENT, name);
-	}
-
-	/**
-	 * Gets the unit's description
-	 * 
-	 * @return description
-	 */
-	public String getDescription() {
-		return description;
-	}
-
-	/**
-	 * Sets the unit's description.
-	 * 
-	 * @param description new description.
-	 */
-	protected void setDescription(String description) {
-		this.description = description;
-		fireUnitUpdate(UnitEventType.DESCRIPTION_EVENT, description);
-	}
-
-	/**
-	 * Gets the commander's notes on this unit.
-	 * 
-	 * @return notes
-	 */
-	public String getNotes() {
-		return notes;
-	}
-
-	/**
-	 * Sets the commander's notes on this unit.
-	 * 
-	 * @param notes.
-	 */
-	public void setNotes(String notes) {
-		this.notes = notes;
-		fireUnitUpdate(UnitEventType.NOTES_EVENT, notes);
-	}
-	
-	
-	/**
-	 * Gets the unit's location
-	 * 
-	 * @return the unit's location
-	 */
-	public Coordinates getCoordinates() {
-		return location;
-	}
-
-	/**
-	 * Sets unit's location coordinates
-	 * 
-	 * @param newLocation the new location of the unit
-	 */
-	public void setCoordinates(Coordinates newLocation) {
-		location.setCoords(newLocation);
-		
-		if (getUnitType() != UnitType.EQUIPMENT
-				&& getUnitType() != UnitType.PERSON
-				&& getUnitType() != UnitType.VEHICLE) {
-			inventory.setCoordinates(newLocation);
-		}
-		
-<<<<<<< HEAD
-=======
-		if (getUnitType() == UnitType.PERSON) {
-			((Person)this).setLocation(location);
-		}
-		else if (getUnitType() == UnitType.VEHICLE) {
-			((Vehicle)this).setLocation(location);
-		}
-		
->>>>>>> 15f47e28
-		fireUnitUpdate(UnitEventType.LOCATION_EVENT, newLocation);
-	}
-	
-	/**
-	 * Gets the unit's inventory
-	 * 
-	 * @return the unit's inventory object
-	 */
-	public Inventory getInventory() {
-		if (getUnitType() == UnitType.EQUIPMENT
-				|| getUnitType() == UnitType.PERSON
-				|| getUnitType() == UnitType.VEHICLE) {
-			logger.severe(this + " does NOT use Inventory class anymore.");
-			return null;
-		}
-
-		return inventory;
-	}
-
-	/**
-	 * Gets the unit's container unit. Returns null if unit has no container unit.
-	 * 
-	 * @return the unit's container unit
-	 */
-	public Unit getContainerUnit() {
-		if (unitManager == null) // for maven test
-			return null;
-		return unitManager.getUnitByID(containerID);
-	}
-
-	public int getContainerID() {
-		return containerID;
-	}
-	
-	public void setContainerID(Integer id) {
-		containerID = id;
-//		inventory.setOwnerID(id);
-	}
-	
-	/**
-	 * Gets the topmost container unit that owns this unit (Settlement, Vehicle, Person or Robot) 
-	 * If it's on the surface of Mars, then the topmost container is MarsSurface. 
-	 * 
-	 * @return the unit's topmost container unit
-	 */
-	public Unit getTopContainerUnit() {
-		Unit topUnit = getContainerUnit();
-		if (!(topUnit instanceof MarsSurface)) {
-			while (topUnit != null && topUnit.getContainerUnit() != null && !(topUnit.getContainerUnit() instanceof MarsSurface)) {
-				topUnit = topUnit.getContainerUnit();
-			}
-		}
-
-		return topUnit;
-	}
-	
-	/**
-	 * Gets the topmost container unit that owns this unit (Settlement, Vehicle, Person or Robot) 
-	 * If it's on the surface of Mars, then the topmost container is MarsSurface. 
-	 * 
-	 * @return the unit's topmost container unit
-	 */
-	public int getTopContainerID() {
-				
-		int topID = getContainerUnit().getContainerID();
-		if (topID != Unit.MARS_SURFACE_UNIT_ID) {
-			while (topID != Unit.MARS_SURFACE_UNIT_ID) {
-				topID = getContainerUnit().getContainerID();
-			}
-		}
-
-		return topID;
-	}
-	
-	/**
-	 * Sets the unit's container unit.
-	 * 
-	 * @param newContainer the unit to contain this unit.
-	 */
-	public void setContainerUnit(Unit newContainer) {
-		Unit oldContainer = getContainerUnit();
-		// 1. Set Coordinates
-		if (newContainer == null) {
-			// Set back to its previous container unit's coordinates
-			if (oldContainer != null)
-				setCoordinates(oldContainer.getCoordinates());
-		}
-		else if (this instanceof MarsSurface) {
-			// Do nothing
-		}
-		else if (newContainer instanceof MarsSurface){
-			// Do nothing
-		}
-		else {
-			// Slave the coordinates to that of the newContainer
-			setCoordinates(newContainer.getCoordinates());
-		}
-			
-		// 2. Set LocationStateType
-		if (this instanceof Person || this instanceof Robot) {
-			updatePersonRobotState(newContainer);
-		}
-		else if (this instanceof Equipment) {
-			updateEquipmentState(newContainer);
-		}
-		else if (this instanceof Vehicle) {
-			updateVehicleState(newContainer);
-		}
-		else if (this instanceof Building) {
-			currentStateType = LocationStateType.INSIDE_SETTLEMENT;
-		}
-		else if (this instanceof Settlement
-				|| this instanceof ConstructionSite) {
-			currentStateType = LocationStateType.MARS_SURFACE;
-			containerID = (Integer) MARS_SURFACE_UNIT_ID;
-		}		
-		else if (this instanceof MarsSurface) {
-			currentStateType = LocationStateType.OUTER_SPACE;
-			containerID = (Integer) OUTER_SPACE_UNIT_ID;
-		}	
-		else {
-			currentStateType = LocationStateType.UNKNOWN;
-			containerID = (Integer) UNKNOWN_UNIT_ID;
-		}	
-		
-		// c. Set containerID
-		if (newContainer == null || newContainer.getIdentifier() == UNKNOWN_UNIT_ID) {
-			containerID = (Integer) UNKNOWN_UNIT_ID;
-		}
-		else 
-			containerID = newContainer.getIdentifier();
-	
-		fireUnitUpdate(UnitEventType.CONTAINER_UNIT_EVENT, newContainer);
-	}
-
-	
-	/**
-	 * Gets the location state type based on the type of the new container unit
-	 * 
-	 * @param newContainer
-	 * @return {@link LocationStateType}
-	 */
-	public LocationStateType getNewLocationState(Unit newContainer) {
-		
-		if (newContainer instanceof Settlement) {
-			if (this instanceof Person || this instanceof Robot || this instanceof Equipment)
-				return LocationStateType.INSIDE_SETTLEMENT;
-			else if (this instanceof Vehicle)
-				return LocationStateType.WITHIN_SETTLEMENT_VICINITY;
-		}
-		
-		if (newContainer instanceof Building)
-			return LocationStateType.INSIDE_SETTLEMENT;	
-		
-		if (newContainer instanceof Vehicle)
-			return LocationStateType.INSIDE_VEHICLE;
-		
-		if (newContainer instanceof ConstructionSite)
-			return LocationStateType.WITHIN_SETTLEMENT_VICINITY;
-		
-//		if (newContainer instanceof EVASuit)
-//			return LocationStateType.INSIDE_EVASUIT;
-		
-		if (newContainer instanceof Person)
-			return LocationStateType.ON_PERSON_OR_ROBOT;
-
-		if (newContainer instanceof MarsSurface)
-			return LocationStateType.MARS_SURFACE;
-		
-		return null;
-	}
-	
-	/**
-	 * Updates the location state type of a person or robot
-	 * 
-	 * @param newContainer
-	 */
-	public void updatePersonRobotState(Unit newContainer) {
-		if (newContainer == null) {
-			currentStateType = LocationStateType.UNKNOWN; 
-			return;
-		}
-		
-		currentStateType = getNewLocationState(newContainer);
-	}
-
-	/**
-	 * Updates the location state type of an equipment
-	 * 
-	 * @param newContainer
-	 */
-	public void updateEquipmentState(Unit newContainer) {
-		if (newContainer == null) {
-			currentStateType = LocationStateType.UNKNOWN;
-			return;
-		}
-		
-		currentStateType = getNewLocationState(newContainer);
-	}
-
-	/**
-	 * Updates the location state type of a vehicle.
-	 * 
-	 * @apiNote (1) : WITHIN_SETTLEMENT_VICINITY is the intermediate state between being INSIDE_SETTLEMENT (in a garage) and being OUTSIDE_ON_MARS.
-	 *
-	 * @apiNote (2) : WITHIN_SETTLEMENT_VICINITY can be used by a person or a vehicle.
-	 *
-	 * @apiNote (3) : If a vehicle may be in a garage inside a building, this vehicle is INSIDE_SETTLEMENT.
-	 *                If a vehicle is parked right outside a settlement, this vehicle is WITHIN_SETTLEMENT_VICINITY.
-	 * 
-	 * @param newContainer
-	 */
-	public void updateVehicleState(Unit newContainer) {
-		if (newContainer == null) {
-			currentStateType = LocationStateType.UNKNOWN;
-			return;
-		}
-		
-		currentStateType = getNewLocationState(newContainer);
-	}
-
-	/**
-	 * Gets the unit's mass including inventory mass.
-	 * 
-	 * @return mass of unit and inventory
-	 * @throws Exception if error getting the mass.
-	 */
-	public double getMass() {
-		double invMass = 0;
-
-		if (inventory == null) { 
-			logger.severe(this + ": inventory is null.");
-		}
-		else 
-			invMass = inventory.getTotalInventoryMass(false);
-
-		return baseMass + invMass;
-	}
-
-	/**
-	 * Sets the unit's base mass.
-	 * 
-	 * @param baseMass mass (kg)
-	 */
-	protected final void setBaseMass(double baseMass) {
-		this.baseMass = baseMass;
-		fireUnitUpdate(UnitEventType.MASS_EVENT);
-	}
-
-	/**
-	 * Gets the base mass of the unit.
-	 * 
-	 * @return base mass (kg).
-	 */
-	public double getBaseMass() {
-		return baseMass;
-	}
-    
-	public synchronized boolean hasUnitListener(UnitListener listener) {
-		if (listeners == null)
-			return false;
-		return listeners.contains(listener);
-	}
-
-	/**
-	 * Adds a unit listener
-	 * 
-	 * @param newListener the listener to add.
-	 */
-	public synchronized final void addUnitListener(UnitListener newListener) {
-		if (newListener == null)
-			throw new IllegalArgumentException();
-		if (listeners == null)
-			listeners = Collections.synchronizedList(new CopyOnWriteArrayList<UnitListener>());
-
-		if (!listeners.contains(newListener)) {
-			listeners.add(newListener);
-		}
-	}
-
-	/**
-	 * Removes a unit listener
-	 * 
-	 * @param oldListener the listener to remove.
-	 */
-	public synchronized final void removeUnitListener(UnitListener oldListener) {
-		if (oldListener == null)
-			throw new IllegalArgumentException();
-
-		if (listeners != null) {
-			listeners.remove(oldListener);
-		}
-	}
-
-	/**
-	 * Fire a unit update event.
-	 * 
-	 * @param updateType the update type.
-	 */
-	public final void fireUnitUpdate(UnitEventType updateType) {
-		fireUnitUpdate(updateType, null);
-	}
-
-	/**
-	 * Fire a unit update event.
-	 * 
-	 * @param updateType the update type.
-	 * @param target     the event target object or null if none.
-	 */
-	public final void fireUnitUpdate(UnitEventType updateType, Object target) {
-		if (listeners == null || listeners.size() < 1) {
-			// listeners = Collections.synchronizedList(new ArrayList<UnitListener>());
-			// we don't do anything if there's no listeners attached
-			return;
-		}
-		final UnitEvent ue = new UnitEvent(this, updateType, target);
-		synchronized (listeners) {
-			 Iterator<UnitListener> i = listeners.iterator();
-				 while (i.hasNext()) {
-				 i.next().unitUpdate(ue);
-			 }
-		}
-	}
-
-	
-	public LocationStateType getLocationStateType() {
-		return currentStateType;
-	}
-
-	public LocationTag getLocationTag() {
-		return tag;
-	}
-	
-	public String getLocale() {
-		return tag.getLocale();
-	}
-
-	public abstract Settlement getSettlement();
-
-	public Building getBuildingLocation() {
-		if (this instanceof Equipment) {
-			return ((Equipment) this).getBuildingLocation();
-		} 
-		
-		else if (this instanceof Person) {
-			return ((Person) this).getBuildingLocation();
-		}
-
-		else if (this instanceof Robot) {
-			return ((Robot) this).getBuildingLocation();
-		}
-
-		else if (this instanceof Vehicle) {
-			return ((Vehicle) this).getBuildingLocation();
-		} 
-		
-		else
-			return null;
-	}
-
-	public Settlement getAssociatedSettlement() {
-		if (this instanceof Equipment) {
-			return ((Equipment) this).getAssociatedSettlement();
-		} 
-		
-		else if (this instanceof Person) {
-			return ((Person) this).getAssociatedSettlement();
-		}
-
-		else if (this instanceof Robot) {
-			return ((Robot) this).getAssociatedSettlement();
-		}
-
-		else if (this instanceof Vehicle) {
-			return ((Vehicle) this).getAssociatedSettlement();
-		} 
-		
-		else
-			return null;
-	}
-
-	public Vehicle getVehicle() {
-		if (this instanceof Equipment) {
-			return ((Equipment) this).getVehicle();
-		} 
-		
-		else if (this instanceof Person) {
-			return ((Person) this).getVehicle();
-		}
-
-		else if (this instanceof Robot) {
-			return ((Robot) this).getVehicle();
-		}
-
-		else if (this instanceof Vehicle) {
-			return ((Vehicle) this).getVehicle();
-		} 
-		
-		else
-			return null;
-	}
-
-	/**
-	 * Is this unit inside an environmentally enclosed breathable living space
-	 * such as inside a settlement or a vehicle (NOT including in an EVA Suit)
-	 * 
-	 * @return true if the unit is inside a breathable environment
-	 */
-	public boolean isInside() {
-		if (LocationStateType.INSIDE_SETTLEMENT == currentStateType
-				|| LocationStateType.INSIDE_VEHICLE == currentStateType)
-			return true;
-		
-//		if (LocationStateType.INSIDE_EVASUIT == currentStateType)
-//			return getContainerUnit().isInside();
-		
-		if (LocationStateType.ON_PERSON_OR_ROBOT == currentStateType)
-			return getContainerUnit().isInside();
-		
-		return false;
-	}
-
-	/**
-	 * Is this unit outside on the surface of Mars, including wearing an EVA Suit 
-	 * and being outside the settlement/building/vehicle
-	 * 
-	 * @return true if the unit is outside
-	 */
-	public boolean isOutside() {
-		if (LocationStateType.MARS_SURFACE == currentStateType
-				|| LocationStateType.WITHIN_SETTLEMENT_VICINITY == currentStateType)
-			return true;
-		
-//		if (LocationStateType.INSIDE_EVASUIT == currentStateType)
-//			return getContainerUnit().isOutside();
-		
-		if (LocationStateType.ON_PERSON_OR_ROBOT == currentStateType)
-			return getContainerUnit().isOutside();
-		
-		return false;
-	}
-	
-//	/**
-//	 * Checks if this unit is inside an airlock
-//	 * 
-//	 * @return true if the unit is inside an airlock
-//	 */
-//	public boolean isInAirlock() {
-//		if (LocationStateType.IN_AIRLOCK == currentStateType)
-//			return true;
-//		
-////		if (LocationStateType.INSIDE_EVASUIT == currentStateType)
-////			return getContainerUnit().isInAirlock();
-//		
-//		if (LocationStateType.ON_A_PERSON_OR_ROBOT == currentStateType)
-//			return getContainerUnit().isInAirlock();
-//		
-//		return false;
-//	}
-	
-	/**
-	 * Is this unit inside a vehicle
-	 * 
-	 * @return true if the unit is inside a vehicle
-	 */
-	public boolean isInVehicle() {
-		if (LocationStateType.INSIDE_VEHICLE == currentStateType)
-			return true;
-		
-//		if (LocationStateType.INSIDE_EVASUIT == currentStateType)
-//			return getContainerUnit().isInVehicle();
-		
-		if (LocationStateType.ON_PERSON_OR_ROBOT == currentStateType)
-			return getContainerUnit().isInVehicle();
-		
-		return false;
-	}
-	
-	/**
-	 * Is this unit inside a settlement
-	 * 
-	 * @return true if the unit is inside a settlement
-	 */
-	public boolean isInSettlement() {
-//		if (this instanceof Vehicle)
-//			System.out.println("Vehicle " + this + "'s location state type : " + currentStateType);
-			
-		if (containerID == MARS_SURFACE_UNIT_ID)
-			return false;
-		
-		// if the vehicle is parked in a garage
-		if (LocationStateType.INSIDE_SETTLEMENT == currentStateType)
-			return true;
-		
-		if (this instanceof Vehicle) {
-			// if the vehicle is parked in the vincinity of a settlement or a garage
-			if (LocationStateType.WITHIN_SETTLEMENT_VICINITY == currentStateType)
-				return true;
-			
-			if (getContainerUnit() instanceof Settlement 
-					&& getContainerUnit().getInventory().containsUnit(this)) {
-				return true;
-			}
-			
-		}
-		
-//		if (LocationStateType.IN_AIRLOCK == currentStateType) {
-//			if (getContainerUnit() instanceof Settlement 
-//					&& getContainerUnit().getInventory().containsUnit(this)) {
-//				return true;
-//			}
-//		}
-
-//		if (LocationStateType.INSIDE_EVASUIT == currentStateType)
-//			return getContainerUnit().isInSettlement();
-		
-		if (LocationStateType.ON_PERSON_OR_ROBOT == currentStateType)
-			return getContainerUnit().isInSettlement();
-		
-		return false;
-	}
-	
-	/**
-	 * Is this unit in the vicinity of a settlement
-	 * 
-	 * @return true if the unit is inside a settlement
-	 */
-	public boolean isInSettlementVicinity() {
-		return tag.isInSettlementVicinity();
-	}
-	
-	/**
-	 * Is this unit in a vehicle inside a garage
-	 * 
-	 * @return true if the unit is in a vehicle inside a garage
-	 */
-	public boolean isInVehicleInGarage() {
-		if (getContainerUnit() instanceof Vehicle) {
-            // still inside the garage
-            return BuildingManager.getBuilding((Vehicle) getContainerUnit()) != null;
-		}
-		return false;
-	}
-	
-	public double getTotalCapacity() {
-		if (getUnitType() == UnitType.EQUIPMENT) {
-			return ((Equipment)this).getTotalCapacity();
-		}
-		
-		// if Inventory is presents, use getGeneralCapacity
-		return 0;
-	}
-	
-	
-	/**
-	 * Loads instances
-	 * 
-	 * @param c0 {@link MasterClock}
-	 * @param c1 {@link MarsClock}
-	 * @param e {@link EarthClock}
-	 * @param s {@link Simulation}
-	 * @param m {@link Environment}
-	 * @param w {@link Weather}
-	 * @param u {@link UnitManager}
-	 * @param mm {@link MissionManager}
-	 */
-	public static void initializeInstances(MasterClock c0, MarsClock c1, EarthClock e, Simulation s, 
-			Environment m, Weather w, SurfaceFeatures sf, MissionManager mm) {
-		masterClock = c0;
-		marsClock = c1;
-		earthClock = e;
-		sim = s;
-		mars = m;
-		weather = w;
-		surfaceFeatures = sf;
-		missionManager = mm;
-	}
-	
-	public static void setUnitManager(UnitManager u) {
-		unitManager = u;
-	}
-
-	
-	/**
-	 * Transfer the unit from one owner to another owner
-	 * 
-	 * @param origin {@link Unit} the original container unit
-	 * @param destination {@link Unit} the destination container unit
-	 */
-	public boolean transfer(Unit origin, Unit destination) {
-		boolean transferred = false;
-		
-		// Check if this unit is a person 
-		if (getUnitType() == UnitType.PERSON) {
-			// Check if the origin is a vehicle
-			if (origin.getUnitType() == UnitType.VEHICLE) {
-				if (((Vehicle)origin).getVehicleType() != VehicleType.DELIVERY_DRONE) {
-					transferred = ((Crewable)origin).removePerson((Person)this);
-				}
-				else {
-					logger.warning(this + "Not possible to be retrieved from " + origin + ".");
-				}
-			}
-			// Note: the origin is a settlement/mars surface
-			else {
-				// Retrieve this person from the settlement
-//				((Settlement)origin).removePeopleWithin((Person)this);
-				transferred = origin.getInventory().retrieveUnit(this, true);
-			}
-		}
-		// Check if this unit is a vehicle
-		else if (getUnitType() == UnitType.VEHICLE) {
-			// Note: move vehicle between settlement and mars surface
-			transferred = origin.getInventory().retrieveUnit(this, true);
-		}
-		// Check if this unit is a equipment
-		else if (getUnitType() == UnitType.EQUIPMENT) {		
-			if (origin.getUnitType() == UnitType.PERSON
-				|| origin.getUnitType() == UnitType.VEHICLE) {
-				transferred = ((EquipmentOwner)origin).removeEquipment((Equipment)this);
-			}
-			// Note: the origin is a settlement/mars surface
-			else {
-				transferred = origin.getInventory().retrieveUnit(this, true);
-			}
-		}
-		// Note: the origin is a settlement/mars surface
-		else {
-			transferred = origin.getInventory().retrieveUnit(this, true);
-		}
-		
-		if (transferred) {
-			// Check if this unit is a person 
-			if (getUnitType() == UnitType.PERSON) {
-				// Check if the destination is a vehicle
-				if (destination.getUnitType() == UnitType.VEHICLE) {
-					if (((Vehicle)destination).getVehicleType() != VehicleType.DELIVERY_DRONE) {
-						transferred = ((Crewable)destination).addPerson((Person)this);
-					}
-					else {
-						logger.warning(this + "Not possible to be stored into " + origin + ".");
-					}
-				}
-				// Note: the destination is a settlement/mars surface
-				else {
-//					((Settlement) destination).addPeopleWithin((Person)this);
-					transferred = destination.getInventory().storeUnit(this);
-				}
-			}
-			// Check if this unit is a vehicle
-			else if (getUnitType() == UnitType.VEHICLE) {
-				// Note: move vehicle between settlement and mars surface
-				transferred = destination.getInventory().storeUnit(this);
-			}
-			// Check if this unit is a equipment
-			else if (getUnitType() == UnitType.EQUIPMENT) {
-				if (destination.getUnitType() == UnitType.PERSON
-					|| destination.getUnitType() == UnitType.VEHICLE) {
-					transferred = ((EquipmentOwner)destination).addEquipment((Equipment)this);
-				}
-				// Note: the destination is a settlement/mars surface
-				else {
-					transferred = destination.getInventory().storeUnit(this);
-				}
-			}
-			// Note: the destination is a settlement/mars surface
-			else {
-				transferred = destination.getInventory().storeUnit(this);
-			}
-			
-			if (!transferred) {
-				logger.warning(this + " cannot be stored into " + destination + ".");
-			}
-		}
-		
-		else {
-			logger.warning(this + " cannot be retrieved from " + origin + ".");
-		}
-		
-		
-		return transferred;
-	}
-
-	/**
-	 * Compares this object with the specified object for order.
-	 * 
-	 * @param o the Object to be compared.
-	 * @return a negative integer, zero, or a positive integer as this object is
-	 *         less than, equal to, or greater than the specified object.
-	 */
-	@Override
-	public int compareTo(Unit o) {
-		return name.compareToIgnoreCase(o.name);
-	}
-
-	/**
-	 * String representation of this Unit.
-	 * 
-	 * @return The units name.
-	 */
-	@Override
-	public String toString() {
-		return name;
-	}
-
-
-	public boolean equals(Object obj) {
-		if (this == obj) return true;
-		if (obj == null) return false;
-		if (this.getClass() != obj.getClass()) return false;
-		return this.getIdentifier() == ((Unit) obj).getIdentifier();
-	}
-	
-	/**
-	 * Gets the hash code for this object.
-	 * 
-	 * @return hash code.
-	 */
-	public int hashCode() {
-		int hashCode = getIdentifier() % 32;
-		return hashCode;
-	}
-	
-	/**
-	 * Prepare object for garbage collection.
-	 */
-	public void destroy() {
-		location = null;
-		name = null;
-		description = null;
-		inventory.destroy();
-		inventory = null;
-//		containerUnit = null;
-		// if (listeners != null) listeners.clear();
-		listeners = null;
-	}
-
-}
+/*
+ * Mars Simulation Project
+ * Unit.java
+ * @date 2021-09-20
+ * @author Scott Davis
+ */
+package org.mars_sim.msp.core;
+
+import java.io.FileNotFoundException;
+import java.io.PrintWriter;
+import java.io.Serializable;
+import java.util.Collections;
+import java.util.Iterator;
+import java.util.List;
+import java.util.concurrent.CopyOnWriteArrayList;
+import java.util.logging.Logger;
+
+import org.mars_sim.msp.core.environment.Environment;
+import org.mars_sim.msp.core.environment.MarsSurface;
+import org.mars_sim.msp.core.environment.SurfaceFeatures;
+import org.mars_sim.msp.core.environment.TerrainElevation;
+import org.mars_sim.msp.core.environment.Weather;
+import org.mars_sim.msp.core.equipment.Equipment;
+import org.mars_sim.msp.core.equipment.EquipmentOwner;
+import org.mars_sim.msp.core.location.LocationStateType;
+import org.mars_sim.msp.core.location.LocationTag;
+import org.mars_sim.msp.core.logging.Loggable;
+import org.mars_sim.msp.core.person.Person;
+import org.mars_sim.msp.core.person.ai.mission.MissionManager;
+import org.mars_sim.msp.core.robot.Robot;
+import org.mars_sim.msp.core.structure.Settlement;
+import org.mars_sim.msp.core.structure.building.Building;
+import org.mars_sim.msp.core.structure.building.BuildingManager;
+import org.mars_sim.msp.core.structure.construction.ConstructionSite;
+import org.mars_sim.msp.core.time.ClockPulse;
+import org.mars_sim.msp.core.time.EarthClock;
+import org.mars_sim.msp.core.time.MarsClock;
+import org.mars_sim.msp.core.time.MarsClockFormat;
+import org.mars_sim.msp.core.time.MasterClock;
+import org.mars_sim.msp.core.vehicle.Crewable;
+import org.mars_sim.msp.core.vehicle.Drone;
+import org.mars_sim.msp.core.vehicle.LightUtilityVehicle;
+import org.mars_sim.msp.core.vehicle.Rover;
+import org.mars_sim.msp.core.vehicle.Vehicle;
+import org.mars_sim.msp.core.vehicle.VehicleType;
+
+
+/**
+ * The Unit class is the abstract parent class to all units in the Simulation.
+ * Units include people, vehicles and settlements. This class provides data
+ * members and methods common to all units.
+ */
+public abstract class Unit implements Serializable, Loggable, UnitIdentifer, Comparable<Unit> {
+
+	/** default serial id. */
+	private static final long serialVersionUID = 1L;
+
+	/** default logger. */
+	private static final Logger logger = Logger.getLogger(Unit.class.getName());
+	
+	public static final int OUTER_SPACE_UNIT_ID = Integer.MAX_VALUE;
+	public static final int MARS_SURFACE_UNIT_ID = 0;
+	public static final Integer UNKNOWN_UNIT_ID = -1;
+	
+	// Data members
+	/** The unit containing this unit. */
+	private Integer containerID = MARS_SURFACE_UNIT_ID;
+	
+	// Unique Unit identifier
+	private int identifer;
+	
+	/** The mass of the unit without inventory. */
+	private double baseMass;
+	
+	/** TODO Unit name needs to be internationalized. */
+	private String name;
+	/** TODO Unit description needs to be internationalized. */
+	private String description;
+	/** Commander's notes on this unit. */
+	private String notes = "";
+
+	/** The unit's location tag. */
+	private LocationTag tag;
+	/** The unit's inventory. */
+	private Inventory inventory;
+
+	/** The last pulse applied */
+	private long lastPulse = 0;
+	
+	/** Unit location coordinates. */
+	private Coordinates location;
+
+	protected LocationStateType currentStateType;
+
+	/** Unit listeners. */
+	private transient List<UnitListener> listeners;// = Collections.synchronizedList(new ArrayList<UnitListener>());
+
+	protected static Simulation sim = Simulation.instance();
+	protected static SimulationConfig simulationConfig = SimulationConfig.instance();
+	
+	protected static MarsClock marsClock;
+	protected static EarthClock earthClock;
+	protected static MasterClock masterClock;
+	
+	protected static UnitManager unitManager = sim.getUnitManager();
+	protected static MissionManager missionManager;
+	
+	protected static Environment mars;
+	protected static Weather weather;
+	protected static SurfaceFeatures surfaceFeatures;
+	protected static TerrainElevation terrainElevation;
+
+	// File for diagnostics output
+	private static PrintWriter diagnosticFile = null;
+		
+	/**
+	 * Enable the detailed diagnostics
+	 * @throws FileNotFoundException 
+	 */
+	public static void setDiagnostics(boolean diagnostics) throws FileNotFoundException {
+		if (diagnostics) {
+			if (diagnosticFile == null) {
+				String filename = SimulationFiles.getLogDir() + "/unit-create.txt";
+				diagnosticFile  = new PrintWriter(filename);
+				logger.config("Diagnostics enabled to " + filename);
+			}
+		}
+		else if (diagnosticFile != null){
+			diagnosticFile.close();
+			diagnosticFile = null;
+		}
+	}
+
+	/**
+	 * Log the creation of a new Unit
+	 * @param entry
+	 */
+	private static void logCreation(Unit entry) {
+		StringBuilder output = new StringBuilder();
+		output.append(MarsClockFormat.getDateTimeStamp(marsClock))
+				.append(" Id:").append(entry.getIdentifier())
+				.append(" Type:").append(entry.getUnitType())
+				.append(" Name:").append(entry.getName());
+		
+		synchronized (diagnosticFile) {
+			diagnosticFile.println(output.toString());
+			diagnosticFile.flush();
+		}
+	}
+	
+	public final int getIdentifier() {
+		return identifer;
+	}
+	
+	
+	/**
+	 * Constructor.
+	 * 
+	 * @param name     {@link String} the name of the unit
+	 * @param location {@link Coordinates} the unit's location
+	 */
+	public Unit(String name, Coordinates location) {
+		// Initialize data members from parameters
+		this.name = name;
+		this.description = name;
+		this.baseMass = 0;//Double.MAX_VALUE;
+		
+		this.lastPulse = sim.getMasterClock().getNextPulse() - 1;
+
+		unitManager = sim.getUnitManager();
+
+		// Creates a new location tag instance for each unit
+		tag = new LocationTag(this);
+
+		// Calculate the new Identifier for this type
+		identifer = unitManager.generateNewId(getUnitType());
+		
+		// Define the default LocationStateType of an unit at the start of the sim
+		// Instantiate Inventory as needed. Still needs to be pushed to subclass
+		// constructors
+		switch(getUnitType()) {
+		case ROBOT:
+			currentStateType = LocationStateType.INSIDE_SETTLEMENT;
+//			containerID = FIRST_SETTLEMENT_ID;
+			this.inventory = new Inventory(this);
+			break;
+			
+		case EQUIPMENT:
+			currentStateType = LocationStateType.INSIDE_SETTLEMENT;
+//			containerID = FIRST_SETTLEMENT_ID;
+			break;
+			
+		case PERSON:
+			currentStateType = LocationStateType.INSIDE_SETTLEMENT;
+//			containerID = FIRST_SETTLEMENT_ID;
+			break;
+		
+		case BUILDING:
+			currentStateType = LocationStateType.INSIDE_SETTLEMENT;
+//			containerID = FIRST_SETTLEMENT_ID;
+			break;
+		
+		case VEHICLE:
+			currentStateType = LocationStateType.WITHIN_SETTLEMENT_VICINITY;
+			containerID = (Integer) MARS_SURFACE_UNIT_ID;
+			break;
+		
+		case SETTLEMENT:
+			currentStateType = LocationStateType.MARS_SURFACE;
+			containerID = (Integer) MARS_SURFACE_UNIT_ID;
+			this.inventory = new Inventory(this);
+			break;
+			
+		case CONSTRUCTION:
+			currentStateType = LocationStateType.MARS_SURFACE;
+			containerID = (Integer) MARS_SURFACE_UNIT_ID;
+			break;
+			
+		case PLANET:
+			currentStateType = LocationStateType.MARS_SURFACE;
+			containerID = (Integer) MARS_SURFACE_UNIT_ID;	
+			this.inventory = new Inventory(this);
+			break;
+			
+		default:
+			throw new IllegalStateException("Do not know Unittype " + getUnitType());
+		}
+		
+		this.location = new Coordinates(0D, 0D);
+
+		if (location != null) {
+			// Set the unit's location coordinates
+			this.location.setCoords(location);
+			// Set the unit's inventory location coordinates
+			if (inventory != null) {
+				inventory.setCoordinates(location);
+			}		
+		}
+		
+		if (diagnosticFile != null) {
+			logCreation(this);
+		}
+	}
+
+	/**
+	 * What logical UnitType of this object in terms of the management.
+	 * This is NOT a direct mapping to the concreate subclass of Unit since
+	 * some logical UnitTypes can have multiple implementation, e.g. Equipment.
+	 * @return
+	 */
+	public abstract UnitType getUnitType();
+
+	/**
+	 * Is this time pulse valid for the Unit.Has it been already applied?
+	 * The logic on this method can be commented out later on
+	 * @param pulse Pulse to apply
+	 * @return Valid to accept
+	 */
+	protected boolean isValid(ClockPulse pulse) {
+		long newPulse = pulse.getId();
+		boolean result = (newPulse > lastPulse);
+		if (result) {
+			long expectedPulse = lastPulse + 1;
+			if (expectedPulse != newPulse) {
+				// Pulse out of sequence; maybe missed one
+				logger.warning(getName() + " expected pulse #" + expectedPulse
+						+ " but received " + newPulse);
+			}
+			lastPulse = newPulse;
+		}
+		else {
+			// Seen already
+			logger.severe(getName() + " rejected pulse #" + newPulse
+						+ ", last pulse was " + lastPulse);
+		}
+		return result;
+	}
+	
+	/**
+	 * Change the unit's name
+	 * 
+	 * @param newName new name
+	 */
+	public final void changeName(String newName) {
+//		String oldName = this.name;
+		
+		// Create an event here ?
+		setName(newName);
+	}
+
+	/**
+	 * Gets the unit's name
+	 * 
+	 * @return the unit's name
+	 */
+	public String getName() {
+		return name;
+	}
+
+	/**
+	 * Gets the unit's nickname
+	 * 
+	 * @return the unit's nickname
+	 */
+	public String getNickName() {
+		return name;
+	}
+
+	/**
+	 * Gets the unit's shortened name
+	 * 
+	 * @return the unit's shortened name
+	 */
+	public String getShortenedName() {
+		name = name.trim();
+		int num = name.length();
+
+		boolean hasSpace = name.matches("^\\s*$");
+
+		if (hasSpace) {
+			int space = name.indexOf(" ");
+
+			String oldFirst = name.substring(0, space);
+			String oldLast = name.substring(space + 1, num);
+			String newFirst = oldFirst;
+			String newLast = oldLast;
+			String newName = name;
+
+			if (num > 20) {
+
+				if (oldFirst.length() > 10) {
+					newFirst = oldFirst.substring(0, 10);
+				} else if (oldLast.length() > 10) {
+					newLast = oldLast.substring(0, 10);
+				}
+				newName = newFirst + " " + newLast;
+
+			}
+
+			return newName;
+		}
+
+		else
+			return name;
+	}
+
+	/**
+	 * Sets the unit's name
+	 * 
+	 * @param name new name
+	 */
+	public void setName(String name) {
+		this.name = name;
+		fireUnitUpdate(UnitEventType.NAME_EVENT, name);
+	}
+
+	/**
+	 * Gets the unit's description
+	 * 
+	 * @return description
+	 */
+	public String getDescription() {
+		return description;
+	}
+
+	/**
+	 * Sets the unit's description.
+	 * 
+	 * @param description new description.
+	 */
+	protected void setDescription(String description) {
+		this.description = description;
+		fireUnitUpdate(UnitEventType.DESCRIPTION_EVENT, description);
+	}
+
+	/**
+	 * Gets the commander's notes on this unit.
+	 * 
+	 * @return notes
+	 */
+	public String getNotes() {
+		return notes;
+	}
+
+	/**
+	 * Sets the commander's notes on this unit.
+	 * 
+	 * @param notes.
+	 */
+	public void setNotes(String notes) {
+		this.notes = notes;
+		fireUnitUpdate(UnitEventType.NOTES_EVENT, notes);
+	}
+	
+	
+	/**
+	 * Gets the unit's location
+	 * 
+	 * @return the unit's location
+	 */
+	public Coordinates getCoordinates() {
+		return location;
+	}
+
+	/**
+	 * Sets unit's location coordinates
+	 * 
+	 * @param newLocation the new location of the unit
+	 */
+	public void setCoordinates(Coordinates newLocation) {
+		location.setCoords(newLocation);
+		
+		if (getUnitType() != UnitType.EQUIPMENT
+				&& getUnitType() != UnitType.PERSON
+				&& getUnitType() != UnitType.VEHICLE) {
+			inventory.setCoordinates(newLocation);
+		}
+		
+		fireUnitUpdate(UnitEventType.LOCATION_EVENT, newLocation);
+	}
+	
+	/**
+	 * Gets the unit's inventory
+	 * 
+	 * @return the unit's inventory object
+	 */
+	public Inventory getInventory() {
+		if (getUnitType() == UnitType.EQUIPMENT
+				|| getUnitType() == UnitType.PERSON
+				|| getUnitType() == UnitType.VEHICLE) {
+			logger.severe(this + " does NOT use Inventory class anymore.");
+			return null;
+		}
+
+		return inventory;
+	}
+
+	/**
+	 * Gets the unit's container unit. Returns null if unit has no container unit.
+	 * 
+	 * @return the unit's container unit
+	 */
+	public Unit getContainerUnit() {
+		if (unitManager == null) // for maven test
+			return null;
+		return unitManager.getUnitByID(containerID);
+	}
+
+	public int getContainerID() {
+		return containerID;
+	}
+	
+	public void setContainerID(Integer id) {
+		containerID = id;
+//		inventory.setOwnerID(id);
+	}
+	
+	/**
+	 * Gets the topmost container unit that owns this unit (Settlement, Vehicle, Person or Robot) 
+	 * If it's on the surface of Mars, then the topmost container is MarsSurface. 
+	 * 
+	 * @return the unit's topmost container unit
+	 */
+	public Unit getTopContainerUnit() {
+		Unit topUnit = getContainerUnit();
+		if (!(topUnit instanceof MarsSurface)) {
+			while (topUnit != null && topUnit.getContainerUnit() != null && !(topUnit.getContainerUnit() instanceof MarsSurface)) {
+				topUnit = topUnit.getContainerUnit();
+			}
+		}
+
+		return topUnit;
+	}
+	
+	/**
+	 * Gets the topmost container unit that owns this unit (Settlement, Vehicle, Person or Robot) 
+	 * If it's on the surface of Mars, then the topmost container is MarsSurface. 
+	 * 
+	 * @return the unit's topmost container unit
+	 */
+	public int getTopContainerID() {
+				
+		int topID = getContainerUnit().getContainerID();
+		if (topID != Unit.MARS_SURFACE_UNIT_ID) {
+			while (topID != Unit.MARS_SURFACE_UNIT_ID) {
+				topID = getContainerUnit().getContainerID();
+			}
+		}
+
+		return topID;
+	}
+	
+	/**
+	 * Sets the unit's container unit.
+	 * 
+	 * @param newContainer the unit to contain this unit.
+	 */
+	public void setContainerUnit(Unit newContainer) {
+		Unit oldContainer = getContainerUnit();
+		// 1. Set Coordinates
+		if (newContainer == null) {
+			// Set back to its previous container unit's coordinates
+			if (oldContainer != null)
+				setCoordinates(oldContainer.getCoordinates());
+		}
+		else if (this instanceof MarsSurface) {
+			// Do nothing
+		}
+		else if (newContainer instanceof MarsSurface){
+			// Do nothing
+		}
+		else {
+			// Slave the coordinates to that of the newContainer
+			setCoordinates(newContainer.getCoordinates());
+		}
+			
+		// 2. Set LocationStateType
+		if (this instanceof Person || this instanceof Robot) {
+			updatePersonRobotState(newContainer);
+		}
+		else if (this instanceof Equipment) {
+			updateEquipmentState(newContainer);
+		}
+		else if (this instanceof Vehicle) {
+			updateVehicleState(newContainer);
+		}
+		else if (this instanceof Building) {
+			currentStateType = LocationStateType.INSIDE_SETTLEMENT;
+		}
+		else if (this instanceof Settlement
+				|| this instanceof ConstructionSite) {
+			currentStateType = LocationStateType.MARS_SURFACE;
+			containerID = (Integer) MARS_SURFACE_UNIT_ID;
+		}		
+		else if (this instanceof MarsSurface) {
+			currentStateType = LocationStateType.OUTER_SPACE;
+			containerID = (Integer) OUTER_SPACE_UNIT_ID;
+		}	
+		else {
+			currentStateType = LocationStateType.UNKNOWN;
+			containerID = (Integer) UNKNOWN_UNIT_ID;
+		}	
+		
+		// c. Set containerID
+		if (newContainer == null || newContainer.getIdentifier() == UNKNOWN_UNIT_ID) {
+			containerID = (Integer) UNKNOWN_UNIT_ID;
+		}
+		else 
+			containerID = newContainer.getIdentifier();
+	
+		fireUnitUpdate(UnitEventType.CONTAINER_UNIT_EVENT, newContainer);
+	}
+
+	
+	/**
+	 * Gets the location state type based on the type of the new container unit
+	 * 
+	 * @param newContainer
+	 * @return {@link LocationStateType}
+	 */
+	public LocationStateType getNewLocationState(Unit newContainer) {
+		
+		if (newContainer instanceof Settlement) {
+			if (this instanceof Person || this instanceof Robot || this instanceof Equipment)
+				return LocationStateType.INSIDE_SETTLEMENT;
+			else if (this instanceof Vehicle)
+				return LocationStateType.WITHIN_SETTLEMENT_VICINITY;
+		}
+		
+		if (newContainer instanceof Building)
+			return LocationStateType.INSIDE_SETTLEMENT;	
+		
+		if (newContainer instanceof Vehicle)
+			return LocationStateType.INSIDE_VEHICLE;
+		
+		if (newContainer instanceof ConstructionSite)
+			return LocationStateType.WITHIN_SETTLEMENT_VICINITY;
+		
+//		if (newContainer instanceof EVASuit)
+//			return LocationStateType.INSIDE_EVASUIT;
+		
+		if (newContainer instanceof Person)
+			return LocationStateType.ON_PERSON_OR_ROBOT;
+
+		if (newContainer instanceof MarsSurface)
+			return LocationStateType.MARS_SURFACE;
+		
+		return null;
+	}
+	
+	/**
+	 * Updates the location state type of a person or robot
+	 * 
+	 * @param newContainer
+	 */
+	public void updatePersonRobotState(Unit newContainer) {
+		if (newContainer == null) {
+			currentStateType = LocationStateType.UNKNOWN; 
+			return;
+		}
+		
+		currentStateType = getNewLocationState(newContainer);
+	}
+
+	/**
+	 * Updates the location state type of an equipment
+	 * 
+	 * @param newContainer
+	 */
+	public void updateEquipmentState(Unit newContainer) {
+		if (newContainer == null) {
+			currentStateType = LocationStateType.UNKNOWN;
+			return;
+		}
+		
+		currentStateType = getNewLocationState(newContainer);
+	}
+
+	/**
+	 * Updates the location state type of a vehicle.
+	 * 
+	 * @apiNote (1) : WITHIN_SETTLEMENT_VICINITY is the intermediate state between being INSIDE_SETTLEMENT (in a garage) and being OUTSIDE_ON_MARS.
+	 *
+	 * @apiNote (2) : WITHIN_SETTLEMENT_VICINITY can be used by a person or a vehicle.
+	 *
+	 * @apiNote (3) : If a vehicle may be in a garage inside a building, this vehicle is INSIDE_SETTLEMENT.
+	 *                If a vehicle is parked right outside a settlement, this vehicle is WITHIN_SETTLEMENT_VICINITY.
+	 * 
+	 * @param newContainer
+	 */
+	public void updateVehicleState(Unit newContainer) {
+		if (newContainer == null) {
+			currentStateType = LocationStateType.UNKNOWN;
+			return;
+		}
+		
+		currentStateType = getNewLocationState(newContainer);
+	}
+
+	/**
+	 * Gets the unit's mass including inventory mass.
+	 * 
+	 * @return mass of unit and inventory
+	 * @throws Exception if error getting the mass.
+	 */
+	public double getMass() {
+		double invMass = 0;
+
+		if (inventory == null) { 
+			logger.severe(this + ": inventory is null.");
+		}
+		else 
+			invMass = inventory.getTotalInventoryMass(false);
+
+		return baseMass + invMass;
+	}
+
+	/**
+	 * Sets the unit's base mass.
+	 * 
+	 * @param baseMass mass (kg)
+	 */
+	protected final void setBaseMass(double baseMass) {
+		this.baseMass = baseMass;
+		fireUnitUpdate(UnitEventType.MASS_EVENT);
+	}
+
+	/**
+	 * Gets the base mass of the unit.
+	 * 
+	 * @return base mass (kg).
+	 */
+	public double getBaseMass() {
+		return baseMass;
+	}
+    
+	public synchronized boolean hasUnitListener(UnitListener listener) {
+		if (listeners == null)
+			return false;
+		return listeners.contains(listener);
+	}
+
+	/**
+	 * Adds a unit listener
+	 * 
+	 * @param newListener the listener to add.
+	 */
+	public synchronized final void addUnitListener(UnitListener newListener) {
+		if (newListener == null)
+			throw new IllegalArgumentException();
+		if (listeners == null)
+			listeners = Collections.synchronizedList(new CopyOnWriteArrayList<UnitListener>());
+
+		if (!listeners.contains(newListener)) {
+			listeners.add(newListener);
+		}
+	}
+
+	/**
+	 * Removes a unit listener
+	 * 
+	 * @param oldListener the listener to remove.
+	 */
+	public synchronized final void removeUnitListener(UnitListener oldListener) {
+		if (oldListener == null)
+			throw new IllegalArgumentException();
+
+		if (listeners != null) {
+			listeners.remove(oldListener);
+		}
+	}
+
+	/**
+	 * Fire a unit update event.
+	 * 
+	 * @param updateType the update type.
+	 */
+	public final void fireUnitUpdate(UnitEventType updateType) {
+		fireUnitUpdate(updateType, null);
+	}
+
+	/**
+	 * Fire a unit update event.
+	 * 
+	 * @param updateType the update type.
+	 * @param target     the event target object or null if none.
+	 */
+	public final void fireUnitUpdate(UnitEventType updateType, Object target) {
+		if (listeners == null || listeners.size() < 1) {
+			// listeners = Collections.synchronizedList(new ArrayList<UnitListener>());
+			// we don't do anything if there's no listeners attached
+			return;
+		}
+		final UnitEvent ue = new UnitEvent(this, updateType, target);
+		synchronized (listeners) {
+			 Iterator<UnitListener> i = listeners.iterator();
+				 while (i.hasNext()) {
+				 i.next().unitUpdate(ue);
+			 }
+		}
+	}
+
+	
+	public LocationStateType getLocationStateType() {
+		return currentStateType;
+	}
+
+	public LocationTag getLocationTag() {
+		return tag;
+	}
+	
+	public String getLocale() {
+		return tag.getLocale();
+	}
+
+	public abstract Settlement getSettlement();
+
+	public Building getBuildingLocation() {
+		if (this instanceof Equipment) {
+			return ((Equipment) this).getBuildingLocation();
+		} 
+		
+		else if (this instanceof Person) {
+			return ((Person) this).getBuildingLocation();
+		}
+
+		else if (this instanceof Robot) {
+			return ((Robot) this).getBuildingLocation();
+		}
+
+		else if (this instanceof Vehicle) {
+			return ((Vehicle) this).getBuildingLocation();
+		} 
+		
+		else
+			return null;
+	}
+
+	public Settlement getAssociatedSettlement() {
+		if (this instanceof Equipment) {
+			return ((Equipment) this).getAssociatedSettlement();
+		} 
+		
+		else if (this instanceof Person) {
+			return ((Person) this).getAssociatedSettlement();
+		}
+
+		else if (this instanceof Robot) {
+			return ((Robot) this).getAssociatedSettlement();
+		}
+
+		else if (this instanceof Vehicle) {
+			return ((Vehicle) this).getAssociatedSettlement();
+		} 
+		
+		else
+			return null;
+	}
+
+	public Vehicle getVehicle() {
+		if (this instanceof Equipment) {
+			return ((Equipment) this).getVehicle();
+		} 
+		
+		else if (this instanceof Person) {
+			return ((Person) this).getVehicle();
+		}
+
+		else if (this instanceof Robot) {
+			return ((Robot) this).getVehicle();
+		}
+
+		else if (this instanceof Vehicle) {
+			return ((Vehicle) this).getVehicle();
+		} 
+		
+		else
+			return null;
+	}
+
+	/**
+	 * Is this unit inside an environmentally enclosed breathable living space
+	 * such as inside a settlement or a vehicle (NOT including in an EVA Suit)
+	 * 
+	 * @return true if the unit is inside a breathable environment
+	 */
+	public boolean isInside() {
+		if (LocationStateType.INSIDE_SETTLEMENT == currentStateType
+				|| LocationStateType.INSIDE_VEHICLE == currentStateType)
+			return true;
+		
+//		if (LocationStateType.INSIDE_EVASUIT == currentStateType)
+//			return getContainerUnit().isInside();
+		
+		if (LocationStateType.ON_PERSON_OR_ROBOT == currentStateType)
+			return getContainerUnit().isInside();
+		
+		return false;
+	}
+
+	/**
+	 * Is this unit outside on the surface of Mars, including wearing an EVA Suit 
+	 * and being outside the settlement/building/vehicle
+	 * 
+	 * @return true if the unit is outside
+	 */
+	public boolean isOutside() {
+		if (LocationStateType.MARS_SURFACE == currentStateType
+				|| LocationStateType.WITHIN_SETTLEMENT_VICINITY == currentStateType)
+			return true;
+		
+//		if (LocationStateType.INSIDE_EVASUIT == currentStateType)
+//			return getContainerUnit().isOutside();
+		
+		if (LocationStateType.ON_PERSON_OR_ROBOT == currentStateType)
+			return getContainerUnit().isOutside();
+		
+		return false;
+	}
+	
+//	/**
+//	 * Checks if this unit is inside an airlock
+//	 * 
+//	 * @return true if the unit is inside an airlock
+//	 */
+//	public boolean isInAirlock() {
+//		if (LocationStateType.IN_AIRLOCK == currentStateType)
+//			return true;
+//		
+////		if (LocationStateType.INSIDE_EVASUIT == currentStateType)
+////			return getContainerUnit().isInAirlock();
+//		
+//		if (LocationStateType.ON_A_PERSON_OR_ROBOT == currentStateType)
+//			return getContainerUnit().isInAirlock();
+//		
+//		return false;
+//	}
+	
+	/**
+	 * Is this unit inside a vehicle
+	 * 
+	 * @return true if the unit is inside a vehicle
+	 */
+	public boolean isInVehicle() {
+		if (LocationStateType.INSIDE_VEHICLE == currentStateType)
+			return true;
+		
+//		if (LocationStateType.INSIDE_EVASUIT == currentStateType)
+//			return getContainerUnit().isInVehicle();
+		
+		if (LocationStateType.ON_PERSON_OR_ROBOT == currentStateType)
+			return getContainerUnit().isInVehicle();
+		
+		return false;
+	}
+	
+	/**
+	 * Is this unit inside a settlement
+	 * 
+	 * @return true if the unit is inside a settlement
+	 */
+	public boolean isInSettlement() {
+//		if (this instanceof Vehicle)
+//			System.out.println("Vehicle " + this + "'s location state type : " + currentStateType);
+			
+		if (containerID == MARS_SURFACE_UNIT_ID)
+			return false;
+		
+		// if the vehicle is parked in a garage
+		if (LocationStateType.INSIDE_SETTLEMENT == currentStateType)
+			return true;
+		
+		if (this instanceof Vehicle) {
+			// if the vehicle is parked in the vincinity of a settlement or a garage
+			if (LocationStateType.WITHIN_SETTLEMENT_VICINITY == currentStateType)
+				return true;
+			
+			if (getContainerUnit() instanceof Settlement 
+					&& getContainerUnit().getInventory().containsUnit(this)) {
+				return true;
+			}
+			
+		}
+		
+//		if (LocationStateType.IN_AIRLOCK == currentStateType) {
+//			if (getContainerUnit() instanceof Settlement 
+//					&& getContainerUnit().getInventory().containsUnit(this)) {
+//				return true;
+//			}
+//		}
+
+//		if (LocationStateType.INSIDE_EVASUIT == currentStateType)
+//			return getContainerUnit().isInSettlement();
+		
+		if (LocationStateType.ON_PERSON_OR_ROBOT == currentStateType)
+			return getContainerUnit().isInSettlement();
+		
+		return false;
+	}
+	
+	/**
+	 * Is this unit in the vicinity of a settlement
+	 * 
+	 * @return true if the unit is inside a settlement
+	 */
+	public boolean isInSettlementVicinity() {
+		return tag.isInSettlementVicinity();
+	}
+	
+	/**
+	 * Is this unit in a vehicle inside a garage
+	 * 
+	 * @return true if the unit is in a vehicle inside a garage
+	 */
+	public boolean isInVehicleInGarage() {
+		if (getContainerUnit() instanceof Vehicle) {
+            // still inside the garage
+            return BuildingManager.getBuilding((Vehicle) getContainerUnit()) != null;
+		}
+		return false;
+	}
+	
+	public double getTotalCapacity() {
+		if (getUnitType() == UnitType.EQUIPMENT) {
+			return ((Equipment)this).getTotalCapacity();
+		}
+		
+		// if Inventory is presents, use getGeneralCapacity
+		return 0;
+	}
+	
+	
+	/**
+	 * Loads instances
+	 * 
+	 * @param c0 {@link MasterClock}
+	 * @param c1 {@link MarsClock}
+	 * @param e {@link EarthClock}
+	 * @param s {@link Simulation}
+	 * @param m {@link Environment}
+	 * @param w {@link Weather}
+	 * @param u {@link UnitManager}
+	 * @param mm {@link MissionManager}
+	 */
+	public static void initializeInstances(MasterClock c0, MarsClock c1, EarthClock e, Simulation s, 
+			Environment m, Weather w, SurfaceFeatures sf, MissionManager mm) {
+		masterClock = c0;
+		marsClock = c1;
+		earthClock = e;
+		sim = s;
+		mars = m;
+		weather = w;
+		surfaceFeatures = sf;
+		missionManager = mm;
+	}
+	
+	public static void setUnitManager(UnitManager u) {
+		unitManager = u;
+	}
+
+	
+	/**
+	 * Transfer the unit from one owner to another owner
+	 * 
+	 * @param origin {@link Unit} the original container unit
+	 * @param destination {@link Unit} the destination container unit
+	 */
+	public boolean transfer(Unit origin, Unit destination) {
+		boolean transferred = false;
+		
+		// Check if this unit is a person 
+		if (getUnitType() == UnitType.PERSON) {
+			// Check if the origin is a vehicle
+			if (origin.getUnitType() == UnitType.VEHICLE) {
+				if (((Vehicle)origin).getVehicleType() != VehicleType.DELIVERY_DRONE) {
+					transferred = ((Crewable)origin).removePerson((Person)this);
+				}
+				else {
+					logger.warning(this + "Not possible to be retrieved from " + origin + ".");
+				}
+			}
+			// Note: the origin is a settlement/mars surface
+			else {
+				// Retrieve this person from the settlement
+//				((Settlement)origin).removePeopleWithin((Person)this);
+				transferred = origin.getInventory().retrieveUnit(this, true);
+			}
+		}
+		// Check if this unit is a vehicle
+		else if (getUnitType() == UnitType.VEHICLE) {
+			// Note: move vehicle between settlement and mars surface
+			transferred = origin.getInventory().retrieveUnit(this, true);
+		}
+		// Check if this unit is a equipment
+		else if (getUnitType() == UnitType.EQUIPMENT) {		
+			if (origin.getUnitType() == UnitType.PERSON
+				|| origin.getUnitType() == UnitType.VEHICLE) {
+				transferred = ((EquipmentOwner)origin).removeEquipment((Equipment)this);
+			}
+			// Note: the origin is a settlement/mars surface
+			else {
+				transferred = origin.getInventory().retrieveUnit(this, true);
+			}
+		}
+		// Note: the origin is a settlement/mars surface
+		else {
+			transferred = origin.getInventory().retrieveUnit(this, true);
+		}
+		
+		if (transferred) {
+			// Check if this unit is a person 
+			if (getUnitType() == UnitType.PERSON) {
+				// Check if the destination is a vehicle
+				if (destination.getUnitType() == UnitType.VEHICLE) {
+					if (((Vehicle)destination).getVehicleType() != VehicleType.DELIVERY_DRONE) {
+						transferred = ((Crewable)destination).addPerson((Person)this);
+					}
+					else {
+						logger.warning(this + "Not possible to be stored into " + origin + ".");
+					}
+				}
+				// Note: the destination is a settlement/mars surface
+				else {
+//					((Settlement) destination).addPeopleWithin((Person)this);
+					transferred = destination.getInventory().storeUnit(this);
+				}
+			}
+			// Check if this unit is a vehicle
+			else if (getUnitType() == UnitType.VEHICLE) {
+				// Note: move vehicle between settlement and mars surface
+				transferred = destination.getInventory().storeUnit(this);
+			}
+			// Check if this unit is a equipment
+			else if (getUnitType() == UnitType.EQUIPMENT) {
+				if (destination.getUnitType() == UnitType.PERSON
+					|| destination.getUnitType() == UnitType.VEHICLE) {
+					transferred = ((EquipmentOwner)destination).addEquipment((Equipment)this);
+				}
+				// Note: the destination is a settlement/mars surface
+				else {
+					transferred = destination.getInventory().storeUnit(this);
+				}
+			}
+			// Note: the destination is a settlement/mars surface
+			else {
+				transferred = destination.getInventory().storeUnit(this);
+			}
+			
+			if (!transferred) {
+				logger.warning(this + " cannot be stored into " + destination + ".");
+			}
+		}
+		
+		else {
+			logger.warning(this + " cannot be retrieved from " + origin + ".");
+		}
+		
+		
+		return transferred;
+	}
+
+	/**
+	 * Compares this object with the specified object for order.
+	 * 
+	 * @param o the Object to be compared.
+	 * @return a negative integer, zero, or a positive integer as this object is
+	 *         less than, equal to, or greater than the specified object.
+	 */
+	@Override
+	public int compareTo(Unit o) {
+		return name.compareToIgnoreCase(o.name);
+	}
+
+	/**
+	 * String representation of this Unit.
+	 * 
+	 * @return The units name.
+	 */
+	@Override
+	public String toString() {
+		return name;
+	}
+
+
+	public boolean equals(Object obj) {
+		if (this == obj) return true;
+		if (obj == null) return false;
+		if (this.getClass() != obj.getClass()) return false;
+		return this.getIdentifier() == ((Unit) obj).getIdentifier();
+	}
+	
+	/**
+	 * Gets the hash code for this object.
+	 * 
+	 * @return hash code.
+	 */
+	public int hashCode() {
+		int hashCode = getIdentifier() % 32;
+		return hashCode;
+	}
+	
+	/**
+	 * Prepare object for garbage collection.
+	 */
+	public void destroy() {
+		location = null;
+		name = null;
+		description = null;
+		inventory.destroy();
+		inventory = null;
+//		containerUnit = null;
+		// if (listeners != null) listeners.clear();
+		listeners = null;
+	}
+
+}