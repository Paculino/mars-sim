--- conflicted
+++ resolved
@@ -466,12 +466,7 @@
 						assignTask(person, walk);
 					}
 					else {
-<<<<<<< HEAD
 						endMissionProblem(person, "Cannot enter rover");
-=======
-						logger.severe(person.getName() + " unable to enter rover " + v);
-						endMission(MissionStatus.CANNOT_ENTER_ROVER);
->>>>>>> 4f06b45a
 					}
 				}
 			}
@@ -484,12 +479,7 @@
 					assignTask(robot, walkingTask);
 				}
 				else {
-<<<<<<< HEAD
 					endMissionProblem(robot, "Can not enter Rover");
-=======
-					logger.severe(robot.getName() + " unable to enter rover " + v);
-					endMission(MissionStatus.CANNOT_ENTER_ROVER);
->>>>>>> 4f06b45a
 				}
 			}
 		}
