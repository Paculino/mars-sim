--- conflicted
+++ resolved
@@ -1,581 +1,539 @@
-/**
- * Mars Simulation Project
- * TabPanelPowerGrid.java
- * @version 3.2.0 2021-06-20
- * @author Scott Davis
- */
-
-package org.mars_sim.msp.ui.swing.unit_window.structure;
-
-import java.awt.BorderLayout;
-import java.awt.Dimension;
-import java.awt.FlowLayout;
-import java.awt.event.ActionEvent;
-import java.awt.event.ActionListener;
-import java.awt.event.MouseEvent;
-import java.util.Iterator;
-import java.util.List;
-
-import javax.swing.ImageIcon;
-import javax.swing.JPanel;
-import javax.swing.JTable;
-import javax.swing.JTextField;
-import javax.swing.SpringLayout;
-import javax.swing.SwingConstants;
-import javax.swing.table.AbstractTableModel;
-import javax.swing.table.DefaultTableCellRenderer;
-import javax.swing.table.JTableHeader;
-import javax.swing.table.TableColumnModel;
-
-import org.mars_sim.msp.core.Msg;
-import org.mars_sim.msp.core.Unit;
-import org.mars_sim.msp.core.structure.PowerGrid;
-import org.mars_sim.msp.core.structure.Settlement;
-import org.mars_sim.msp.core.structure.building.Building;
-import org.mars_sim.msp.core.structure.building.BuildingManager;
-import org.mars_sim.msp.core.structure.building.function.FunctionType;
-import org.mars_sim.msp.core.structure.building.function.PowerMode;
-import org.mars_sim.msp.core.structure.building.function.PowerSource;
-import org.mars_sim.msp.core.structure.building.function.PowerStorage;
-import org.mars_sim.msp.core.structure.building.function.SolarPowerSource;
-import org.mars_sim.msp.ui.swing.ImageLoader;
-import org.mars_sim.msp.ui.swing.MainDesktopPane;
-import org.mars_sim.msp.ui.swing.tool.SpringUtilities;
-import org.mars_sim.msp.ui.swing.tool.TableStyle;
-import org.mars_sim.msp.ui.swing.tool.ZebraJTable;
-import org.mars_sim.msp.ui.swing.unit_window.TabPanel;
-
-import com.alee.laf.checkbox.WebCheckBox;
-import com.alee.laf.panel.WebPanel;
-import com.alee.laf.scroll.WebScrollPane;
-
-/**
- * This is a tab panel for a settlement's power grid information.
- */
-@SuppressWarnings("serial")
-public class TabPanelPowerGrid extends TabPanel {
-
-	private static final String kW = " kW";
-	private static final String kWh = " kWh";
-	private static final String PERCENT_PER_SOL = " % per sol";
-	private static final String PERCENT = " %";
-	private static final String[] toolTips = {"Power Status", "Building Name",
-			"kW Power Generated","kWh Energy Stored in Battery"};
-	
-	// Data Members
-	/** Is UI constructed. */
-	private boolean uiDone = false;
-	
-	// Data cache
-	/** The total power generated cache. */
-	private double powerGeneratedCache;
-	/** The total power used cache. */
-	private double powerUsedCache;
-	/** The total power storage capacity cache. */
-	private double energyStorageCapacityCache;
-	/** The total power stored cache. */
-	private double energyStoredCache;
-	/** The total solar cell efficiency cache. */
-	private double solarCellEfficiencyCache;
-	
-	/** The Settlement instance. */
-	private Settlement settlement;
-	
-	private JTable powerTable;
-
-	private JTextField powerGeneratedTF;
-	private JTextField powerUsedTF;
-	private JTextField energyStorageCapacityTF;
-	private JTextField energyStoredTF;
-	private JTextField solarCellEfficiencyTF;
-
-	private WebScrollPane powerScrollPane;
-
-	private WebCheckBox checkbox;
-
-	/** Table model for power info. */
-	private PowerTableModel powerTableModel;
-	/** The settlement's power grid. */
-	private PowerGrid powerGrid;
-
-	private BuildingManager manager;
-
-	private List<PowerSource> powerSources;
-
-	private List<Building> buildings;
-
-	/**
-	 * Constructor.
-	 * 
-	 * @param unit    the unit to display.
-	 * @param desktop the main desktop.
-	 */
-	public TabPanelPowerGrid(Unit unit, MainDesktopPane desktop) {
-
-		// Use the TabPanel constructor
-		super(Msg.getString("TabPanelPowerGrid.title"), //$NON-NLS-1$
-				Msg.getString("TabPanelPowerGrid.label"),
-				null, Msg.getString("TabPanelPowerGrid.tooltip"), //$NON-NLS-1$
-				unit, desktop);
-
-		settlement = (Settlement) unit;
-
-	}
-	
-	@Override
-	protected void buildUI(JPanel content) {
-		powerGrid = settlement.getPowerGrid();
-		manager = settlement.getBuildingManager();
-		buildings = manager.getBuildingsWithPowerGeneration();
-
-		JPanel topContentPanel = new JPanel(new BorderLayout());
-		content.add(topContentPanel, BorderLayout.NORTH);
-
-		// Prepare spring layout power info panel.
-		WebPanel powerInfoPanel = new WebPanel(new SpringLayout());
-		topContentPanel.add(powerInfoPanel);
-
-		// Prepare power generated label.
-		powerGeneratedCache = powerGrid.getGeneratedPower();
-<<<<<<< HEAD
-		powerGeneratedTF = addTextField(powerInfoPanel, Msg.getString("TabPanelPowerGrid.totalPowerGenerated"),
-										DECIMAL_PLACES1.format(powerGeneratedCache) + kW,
-										Msg.getString("TabPanelPowerGrid.totalPowerGenerated.tooltip"));
-=======
-		powerGeneratedLabel = new WebLabel(Msg.getString("TabPanelPowerGrid.totalPowerGenerated"), WebLabel.RIGHT); //$NON-NLS-1$
-		powerGeneratedLabel.setToolTipText(Msg.getString("TabPanelPowerGrid.totalPowerGenerated.tooltip")); //$NON-NLS-1$
-		powerInfoPanel.add(powerGeneratedLabel);
-
-		WebPanel wrapper1 = new WebPanel(new FlowLayout(0, 0, FlowLayout.LEADING));
-		powerGeneratedTF = new WebTextField(formatter.format(powerGeneratedCache) + kW);
-		powerGeneratedTF.setEditable(false);
-		powerGeneratedTF.setPreferredSize(new Dimension(120, 24));
-		wrapper1.add(powerGeneratedTF);
-		powerInfoPanel.add(wrapper1);
->>>>>>> 25647e55
-
-		// Prepare power used label.
-		powerUsedCache = powerGrid.getRequiredPower();
-		powerUsedTF = addTextField(powerInfoPanel, Msg.getString("TabPanelPowerGrid.totalPowerUsed"),
-								   DECIMAL_PLACES1.format(powerUsedCache) + kW,
-								   Msg.getString("TabPanelPowerGrid.totalPowerUsed.tooltip"));
-
-<<<<<<< HEAD
-
-		// Prepare power storage capacity label.
-		energyStorageCapacityCache = powerGrid.getStoredEnergyCapacity();
-		energyStorageCapacityTF = addTextField(powerInfoPanel, Msg.getString("TabPanelPowerGrid.energyStorageCapacity"),
-											   DECIMAL_PLACES1.format(energyStorageCapacityCache) + kWh,
-											   Msg.getString("TabPanelPowerGrid.energyStorageCapacity.tooltip"));
-=======
-		WebPanel wrapper2 = new WebPanel(new FlowLayout(0, 0, FlowLayout.LEADING));
-		powerUsedTF = new WebTextField(formatter.format(powerUsedCache) + kW);
-		powerUsedTF.setEditable(false);
-		powerUsedTF.setPreferredSize(new Dimension(120, 24));
-		wrapper2.add(powerUsedTF);
-		powerInfoPanel.add(wrapper2);
-
-		// Prepare power storage capacity label.
-		energyStorageCapacityCache = powerGrid.getStoredEnergyCapacity();
-		energyStorageCapacityLabel = new WebLabel(Msg.getString("TabPanelPowerGrid.energyStorageCapacity"), //$NON-NLS-1$
-				WebLabel.RIGHT);
-		energyStorageCapacityLabel.setToolTipText(Msg.getString("TabPanelPowerGrid.energyStorageCapacity.tooltip")); //$NON-NLS-1$
-		powerInfoPanel.add(energyStorageCapacityLabel);
-
-		WebPanel wrapper3 = new WebPanel(new FlowLayout(0, 0, FlowLayout.LEADING));
-		energyStorageCapacityTF = new WebTextField(formatter.format(energyStorageCapacityCache) + kWh);
-		energyStorageCapacityTF.setEditable(false);
-		energyStorageCapacityTF.setPreferredSize(new Dimension(120, 24));
-		wrapper3.add(energyStorageCapacityTF);
-		powerInfoPanel.add(wrapper3);
->>>>>>> 25647e55
-
-		// Prepare power stored label.
-		energyStoredCache = powerGrid.getStoredEnergy();
-		energyStoredTF = addTextField(powerInfoPanel, Msg.getString("TabPanelPowerGrid.totalEnergyStored"),
-									  DECIMAL_PLACES1.format(energyStoredCache) + kWh,
-									  Msg.getString("TabPanelPowerGrid.totalEnergyStored.tooltip"));
-
-		// 2015-05-08 Added eff_electric_label
-		solarCellEfficiencyCache = getAverageEfficiency();
-		solarCellEfficiencyTF = addTextField(powerInfoPanel, Msg.getString("TabPanelPowerGrid.solarPowerEfficiency"),
-											 DECIMAL_PLACES2.format(solarCellEfficiencyCache * 100D) + PERCENT,
-											 Msg.getString("TabPanelPowerGrid.solarPowerEfficiency.tooltip"));
-
-
-		// Create degradation rate label.
-		double solarPowerDegradRate = SolarPowerSource.DEGRADATION_RATE_PER_SOL;
-		addTextField(powerInfoPanel, Msg.getString("TabPanelPowerGrid.solarPowerDegradRate"),
-									DECIMAL_PLACES2.format(solarPowerDegradRate * 100D) + PERCENT_PER_SOL,
-									Msg.getString("TabPanelPowerGrid.solarPowerDegradRate.tooltip"));
-
-		// Create override check box panel.
-		WebPanel checkboxPane = new WebPanel(new FlowLayout(FlowLayout.CENTER));
-		topContentPanel.add(checkboxPane, BorderLayout.SOUTH);
-
-		// Create override check box.
-		checkbox = new WebCheckBox(Msg.getString("TabPanelPowerGrid.checkbox.value")); //$NON-NLS-1$
-		checkbox.setToolTipText(Msg.getString("TabPanelPowerGrid.checkbox.tooltip")); //$NON-NLS-1$
-		checkbox.addActionListener(new ActionListener() {
-			public void actionPerformed(ActionEvent arg0) {
-				setNonGenerating(checkbox.isSelected());
-			}
-		});
-		checkbox.setSelected(false);
-		checkboxPane.add(checkbox);
-
-		// Create scroll panel for the outer table panel.
-		powerScrollPane = new WebScrollPane();
-		// powerScrollPane.setPreferredSize(new Dimension(257, 230));
-		// increase vertical mousewheel scrolling speed for this one
-		powerScrollPane.getVerticalScrollBar().setUnitIncrement(16);
-		powerScrollPane.setHorizontalScrollBarPolicy(WebScrollPane.HORIZONTAL_SCROLLBAR_NEVER);
-		content.add(powerScrollPane, BorderLayout.CENTER);
-
-		// Prepare power table model.
-		powerTableModel = new PowerTableModel(settlement);
-
-		// Prepare power table.
-		powerTable = new ZebraJTable(powerTableModel);
-		// SwingUtilities.invokeLater(() ->
-		// ColumnResizer.adjustColumnPreferredWidths(powerTable));
-
-		powerTable.setRowSelectionAllowed(true);
-		
-		powerTable.getColumnModel().getColumn(0).setPreferredWidth(10);
-		powerTable.getColumnModel().getColumn(1).setPreferredWidth(100);
-		powerTable.getColumnModel().getColumn(2).setPreferredWidth(50);
-		powerTable.getColumnModel().getColumn(3).setPreferredWidth(50);
-		powerTable.getColumnModel().getColumn(4).setPreferredWidth(50);
-		
-		DefaultTableCellRenderer renderer = new DefaultTableCellRenderer();
-		renderer.setHorizontalAlignment(SwingConstants.RIGHT);
-		// powerTable.getColumnModel().getColumn(0).setCellRenderer(renderer);
-		powerTable.getColumnModel().getColumn(1).setCellRenderer(renderer);
-		powerTable.getColumnModel().getColumn(2).setCellRenderer(renderer);
-		powerTable.getColumnModel().getColumn(3).setCellRenderer(renderer);
-		powerTable.getColumnModel().getColumn(4).setCellRenderer(renderer);
-		
-		// Set up tooltips for the column headers
-		ToolTipHeader tooltipHeader = new ToolTipHeader(powerTable.getColumnModel());
-	    tooltipHeader.setToolTipStrings(toolTips);
-	    powerTable.setTableHeader(tooltipHeader);
-			
-		// Resizable automatically when its Panel resizes
-		powerTable.setPreferredScrollableViewportSize(new Dimension(225, -1));
-		// powerTable.setAutoResizeMode(WebTable.AUTO_RESIZE_ALL_COLUMNS);
-		powerTable.setAutoCreateRowSorter(true);
-		TableStyle.setTableStyle(powerTable);
-
-		powerScrollPane.setViewportView(powerTable);
-
-		// Add resourcesSearchable
-//		TableSearchable searchable = SearchableUtils.installSearchable(powerTable);
-//		searchable.setPopupTimeout(5000);
-//		searchable.setCaseSensitive(false);
-
-		// Lay out the spring panel.
-		SpringUtilities.makeCompactGrid(powerInfoPanel, 6, 2, // rows, cols
-				20, 10, // initX, initY
-				10, 1); // xPad, yPad
-
-	}
-
-	/**
-	 * Sets if non-generating buildings should be shown.
-	 * 
-	 * @param value true or false.
-	 */
-	private void setNonGenerating(boolean value) {
-		if (value)
-			buildings = manager.getSortedBuildings();
-		else
-			buildings = manager.getBuildingsWithPowerGeneration();
-		powerTableModel.update();
-	}
-
-	/**
-	 * Gets a list of buildings should be shown.
-	 * 
-	 * @return a list of buildings
-	 */
-	private List<Building> getBuildings() {
-		if (checkbox.isSelected())
-			return manager.getSortedBuildings();
-		else
-			return manager.getBuildingsWithPowerGeneration();
-	}
-
-	public double getAverageEfficiency() {
-		double eff = 0;
-		int i = 0;
-		Iterator<Building> iPower = manager.getBuildingsWithPowerGeneration().iterator();
-		while (iPower.hasNext()) {
-			Building building = iPower.next();
-			powerSources = building.getPowerGeneration().getPowerSources();
-			Iterator<PowerSource> j = powerSources.iterator();
-			while (j.hasNext()) {
-				PowerSource powerSource = j.next();
-				if (powerSource instanceof SolarPowerSource) {
-					i++;
-					SolarPowerSource solarPowerSource = (SolarPowerSource) powerSource;
-					eff += solarPowerSource.getEfficiency();
-				}
-			}
-		}
-		// get the average eff
-		if (i > 0) {
-			eff = eff / i;
-		}
-		return eff;
-	}
-
-	/**
-	 * Updates the info on this panel.
-	 */
-	public void update() {
-		if (!uiDone)
-			initializeUI();
-		
-		TableStyle.setTableStyle(powerTable);
-
-		// Update power generated TF
-		double gen = powerGrid.getGeneratedPower();
-		if (powerGeneratedCache != gen) {
-			powerGeneratedCache = gen;
-			powerGeneratedTF.setText(DECIMAL_PLACES1.format(powerGeneratedCache) + kW);
-		}
-
-		// Update power used TF.
-		double req = powerGrid.getRequiredPower();
-		if (powerUsedCache != req) {
-			double average = .5 * (powerUsedCache + req);
-			powerUsedCache = req;
-			powerUsedTF.setText(DECIMAL_PLACES1.format(average) + kW);
-		}
-
-		// Update power storage capacity TF.
-		double cap = powerGrid.getStoredEnergyCapacity();
-		if (energyStorageCapacityCache != cap) {
-			energyStorageCapacityCache = cap;
-			energyStorageCapacityTF.setText(DECIMAL_PLACES1.format(energyStorageCapacityCache) + kWh);
-		}
-
-		// Update power stored TF.
-		double store = powerGrid.getStoredEnergy();
-		if (energyStoredCache != store) {
-			energyStoredCache = store;
-			energyStoredTF.setText(DECIMAL_PLACES1.format(energyStoredCache) + kWh);
-		}
-
-		// Update solar cell efficiency TF
-		double eff = getAverageEfficiency();
-		if (solarCellEfficiencyCache != eff) {
-			solarCellEfficiencyCache = eff;
-			solarCellEfficiencyTF.setText(DECIMAL_PLACES2.format(eff * 100D) + PERCENT);
-		}
-		// Update power table.
-		powerTableModel.update();
-	}
-
-	/**
-	 * Internal class used as model for the power table.
-	 */
-	private class PowerTableModel extends AbstractTableModel {
-
-		/** default serial id. */
-		private static final long serialVersionUID = 1L;
-
-//		private Settlement settlement;
-		private ImageIcon dotRed;
-		private ImageIcon dotYellow;
-		private ImageIcon dotGreen;
-
-//		private int size;
-
-		private PowerTableModel(Settlement settlement) {
-//			this.settlement = settlement;
-
-			dotRed = ImageLoader.getIcon(Msg.getString("img.dotRed")); //$NON-NLS-1$
-			dotYellow = ImageLoader.getIcon(Msg.getString("img.dotYellow")); //$NON-NLS-1$
-			dotGreen = ImageLoader.getIcon(Msg.getString("img.dotGreen_full")); //$NON-NLS-1$
-
-			// size = getBuildings().size();
-		}
-
-		public int getRowCount() {
-			return buildings.size();
-		}
-
-		public int getColumnCount() {
-			return 5;
-		}
-
-		public Class<?> getColumnClass(int columnIndex) {
-			Class<?> dataType = super.getColumnClass(columnIndex);
-			if (columnIndex == 0)
-				dataType = ImageIcon.class;
-			else if (columnIndex == 1)
-				dataType = Object.class;
-			else if (columnIndex == 2)
-				dataType = Double.class;
-			else if (columnIndex == 3)
-				dataType = Double.class;
-			else if (columnIndex == 4)
-				dataType = Double.class;
-			return dataType;
-		}
-
-		public String getColumnName(int columnIndex) {
-			if (columnIndex == 0)
-				return Msg.getString("TabPanelPowerGrid.column.s"); //$NON-NLS-1$
-			else if (columnIndex == 1)
-				return Msg.getString("TabPanelPowerGrid.column.building"); //$NON-NLS-1$
-			else if (columnIndex == 2)
-				return Msg.getString("TabPanelPowerGrid.column.generated"); //$NON-NLS-1$
-			else if (columnIndex == 3)
-				return Msg.getString("TabPanelPowerGrid.column.used"); //$NON-NLS-1$
-			else
-				return Msg.getString("TabPanelPowerGrid.column.stored"); //$NON-NLS-1$
-		}
-
-		public Object getValueAt(int row, int column) {
-
-			Building building = buildings.get(row);
-			PowerMode powerMode = building.getPowerMode();
-
-			if (column == 0) {
-				if (powerMode == PowerMode.FULL_POWER) {
-					return dotGreen;
-				} else if (powerMode == PowerMode.POWER_DOWN) {
-					return dotYellow;
-				} else if (powerMode == PowerMode.POWER_UP) {
-					return dotGreen;
-				} else if (powerMode == PowerMode.NO_POWER) {
-					return dotRed;
-				} else
-					return null;
-			} 
-			
-			else if (column == 1) {
-				return buildings.get(row) + " ";
-			}
-			
-			else if (column == 2) {
-				double generated = 0D;
-				if (building.hasFunction(FunctionType.POWER_GENERATION)) {
-					try {
-						// PowerGeneration generator = (PowerGeneration)
-						// building.getFunction(BuildingFunction.POWER_GENERATION);
-						generated = building.getPowerGeneration().getGeneratedPower();
-					} catch (Exception e) {
-					}
-				}
-				if (building.hasFunction(FunctionType.THERMAL_GENERATION)) {
-					try {
-						// ThermalGeneration heater = (ThermalGeneration)
-						// building.getFunction(BuildingFunction.THERMAL_GENERATION);
-						generated += building.getThermalGeneration().getGeneratedPower();
-					} catch (Exception e) {
-					}
-				}
-				return Math.round(generated * 100.0) / 100.0;
-			} 
-			
-			else if (column == 3) {
-				double used = 0D;
-				if (powerMode == PowerMode.FULL_POWER)
-					used = building.getFullPowerRequired();
-				else if (powerMode == PowerMode.POWER_DOWN)
-					used = building.getPoweredDownPowerRequired();
-				return Math.round(used * 100.0) / 100.0;
-			} 
-			
-			else {
-				PowerStorage ps = building.getPowerStorage();
-				double stored = 0;
-				if (ps != null) {
-					stored = ps.getkWattHourStored();
-					return Math.round(stored * 100.0) / 100.0;
-				}
-			
-				return 0;
-			}
-				
-		}
-
-		public void update() {
-			// Check if building list has changed.
-			List<Building> tempBuildings = getBuildings();
-			if (!tempBuildings.equals(buildings)) {
-				buildings = tempBuildings;
-				powerScrollPane.validate();
-			}
-			/*
-			 * int newSize = buildings.size(); if (size != newSize) { size = newSize;
-			 * buildings =
-			 * settlement.getBuildingManager().getBuildingsWithPowerGeneration();
-			 * //Collections.sort(buildings); } else { List<Building> newBuildings =
-			 * settlement.getBuildingManager().getACopyOfBuildings(); if
-			 * (!buildings.equals(newBuildings)) { buildings = newBuildings;
-			 * //Collections.sort(buildings); } }
-			 */
-			fireTableDataChanged();
-		}
-	}
-
-	/**
-	 * Prepare object for garbage collection.
-	 */
-	@Override
-	public void destroy() {
-		super.destroy();
-		
-		powerTable = null;
-		powerGeneratedTF = null;
-		powerUsedTF = null;
-		energyStorageCapacityTF = null;
-		energyStoredTF = null;
-		solarCellEfficiencyTF = null;
-		powerScrollPane = null;
-
-		checkbox = null;
-		powerTableModel = null;
-		powerGrid = null;
-		manager = null;
-		powerSources = null;
-		buildings = null;
-	}
-	
-	// implementation code to set a tooltip text to each column of JTableHeader
-	class ToolTipHeader extends JTableHeader {
-		String[] toolTips;
-		
-		public ToolTipHeader(TableColumnModel model) {
-			super(model);
-		}
-		
-		public String getToolTipText(MouseEvent e) {
-			int col = columnAtPoint(e.getPoint());
-			int modelCol = getTable().convertColumnIndexToModel(col);
-			String retStr;
-			try {
-				retStr = toolTips[modelCol];
-			} catch (NullPointerException ex) {
-				retStr = "";
-			} catch (ArrayIndexOutOfBoundsException ex) {
-				retStr = "";
-			}
-			if (retStr.length() < 1) {
-				retStr = super.getToolTipText(e);
-			}
-			return retStr;
-		}
-		
-		public void setToolTipStrings(String[] toolTips) {
-			this.toolTips = toolTips;
-		}
-	}
-}
-
-
+/**
+ * Mars Simulation Project
+ * TabPanelPowerGrid.java
+ * @version 3.2.0 2021-06-20
+ * @author Scott Davis
+ */
+
+package org.mars_sim.msp.ui.swing.unit_window.structure;
+
+import java.awt.BorderLayout;
+import java.awt.Dimension;
+import java.awt.FlowLayout;
+import java.awt.event.ActionEvent;
+import java.awt.event.ActionListener;
+import java.awt.event.MouseEvent;
+import java.util.Iterator;
+import java.util.List;
+
+import javax.swing.ImageIcon;
+import javax.swing.JPanel;
+import javax.swing.JTable;
+import javax.swing.JTextField;
+import javax.swing.SpringLayout;
+import javax.swing.SwingConstants;
+import javax.swing.table.AbstractTableModel;
+import javax.swing.table.DefaultTableCellRenderer;
+import javax.swing.table.JTableHeader;
+import javax.swing.table.TableColumnModel;
+
+import org.mars_sim.msp.core.Msg;
+import org.mars_sim.msp.core.Unit;
+import org.mars_sim.msp.core.structure.PowerGrid;
+import org.mars_sim.msp.core.structure.Settlement;
+import org.mars_sim.msp.core.structure.building.Building;
+import org.mars_sim.msp.core.structure.building.BuildingManager;
+import org.mars_sim.msp.core.structure.building.function.FunctionType;
+import org.mars_sim.msp.core.structure.building.function.PowerMode;
+import org.mars_sim.msp.core.structure.building.function.PowerSource;
+import org.mars_sim.msp.core.structure.building.function.PowerStorage;
+import org.mars_sim.msp.core.structure.building.function.SolarPowerSource;
+import org.mars_sim.msp.ui.swing.ImageLoader;
+import org.mars_sim.msp.ui.swing.MainDesktopPane;
+import org.mars_sim.msp.ui.swing.tool.SpringUtilities;
+import org.mars_sim.msp.ui.swing.tool.TableStyle;
+import org.mars_sim.msp.ui.swing.tool.ZebraJTable;
+import org.mars_sim.msp.ui.swing.unit_window.TabPanel;
+
+import com.alee.laf.checkbox.WebCheckBox;
+import com.alee.laf.panel.WebPanel;
+import com.alee.laf.scroll.WebScrollPane;
+
+/**
+ * This is a tab panel for a settlement's power grid information.
+ */
+@SuppressWarnings("serial")
+public class TabPanelPowerGrid extends TabPanel {
+
+	private static final String kW = " kW";
+	private static final String kWh = " kWh";
+	private static final String PERCENT_PER_SOL = " % per sol";
+	private static final String PERCENT = " %";
+	private static final String[] toolTips = {"Power Status", "Building Name",
+			"kW Power Generated","kWh Energy Stored in Battery"};
+	
+	// Data Members
+	/** Is UI constructed. */
+	private boolean uiDone = false;
+	
+	// Data cache
+	/** The total power generated cache. */
+	private double powerGeneratedCache;
+	/** The total power used cache. */
+	private double powerUsedCache;
+	/** The total power storage capacity cache. */
+	private double energyStorageCapacityCache;
+	/** The total power stored cache. */
+	private double energyStoredCache;
+	/** The total solar cell efficiency cache. */
+	private double solarCellEfficiencyCache;
+	
+	/** The Settlement instance. */
+	private Settlement settlement;
+	
+	private JTable powerTable;
+
+	private JTextField powerGeneratedTF;
+	private JTextField powerUsedTF;
+	private JTextField energyStorageCapacityTF;
+	private JTextField energyStoredTF;
+	private JTextField solarCellEfficiencyTF;
+
+	private WebScrollPane powerScrollPane;
+
+	private WebCheckBox checkbox;
+
+	/** Table model for power info. */
+	private PowerTableModel powerTableModel;
+	/** The settlement's power grid. */
+	private PowerGrid powerGrid;
+
+	private BuildingManager manager;
+
+	private List<PowerSource> powerSources;
+
+	private List<Building> buildings;
+
+	/**
+	 * Constructor.
+	 * 
+	 * @param unit    the unit to display.
+	 * @param desktop the main desktop.
+	 */
+	public TabPanelPowerGrid(Unit unit, MainDesktopPane desktop) {
+
+		// Use the TabPanel constructor
+		super(Msg.getString("TabPanelPowerGrid.title"), //$NON-NLS-1$
+				Msg.getString("TabPanelPowerGrid.label"),
+				null, Msg.getString("TabPanelPowerGrid.tooltip"), //$NON-NLS-1$
+				unit, desktop);
+
+		settlement = (Settlement) unit;
+
+	}
+	
+	@Override
+	protected void buildUI(JPanel content) {
+		powerGrid = settlement.getPowerGrid();
+		manager = settlement.getBuildingManager();
+		buildings = manager.getBuildingsWithPowerGeneration();
+
+		JPanel topContentPanel = new JPanel(new BorderLayout());
+		content.add(topContentPanel, BorderLayout.NORTH);
+
+		// Prepare spring layout power info panel.
+		WebPanel powerInfoPanel = new WebPanel(new SpringLayout());
+		topContentPanel.add(powerInfoPanel);
+
+		// Prepare power generated label.
+		powerGeneratedCache = powerGrid.getGeneratedPower();
+		powerGeneratedTF = addTextField(powerInfoPanel, Msg.getString("TabPanelPowerGrid.totalPowerGenerated"),
+										DECIMAL_PLACES1.format(powerGeneratedCache) + kW,
+										Msg.getString("TabPanelPowerGrid.totalPowerGenerated.tooltip"));
+
+		// Prepare power used label.
+		powerUsedCache = powerGrid.getRequiredPower();
+		powerUsedTF = addTextField(powerInfoPanel, Msg.getString("TabPanelPowerGrid.totalPowerUsed"),
+								   DECIMAL_PLACES1.format(powerUsedCache) + kW,
+								   Msg.getString("TabPanelPowerGrid.totalPowerUsed.tooltip"));
+
+		// Prepare power storage capacity label.
+		energyStorageCapacityCache = powerGrid.getStoredEnergyCapacity();
+		energyStorageCapacityTF = addTextField(powerInfoPanel, Msg.getString("TabPanelPowerGrid.energyStorageCapacity"),
+											   DECIMAL_PLACES1.format(energyStorageCapacityCache) + kWh,
+											   Msg.getString("TabPanelPowerGrid.energyStorageCapacity.tooltip"));
+
+		// Prepare power stored label.
+		energyStoredCache = powerGrid.getStoredEnergy();
+		energyStoredTF = addTextField(powerInfoPanel, Msg.getString("TabPanelPowerGrid.totalEnergyStored"),
+									  DECIMAL_PLACES1.format(energyStoredCache) + kWh,
+									  Msg.getString("TabPanelPowerGrid.totalEnergyStored.tooltip"));
+
+		// 2015-05-08 Added eff_electric_label
+		solarCellEfficiencyCache = getAverageEfficiency();
+		solarCellEfficiencyTF = addTextField(powerInfoPanel, Msg.getString("TabPanelPowerGrid.solarPowerEfficiency"),
+											 DECIMAL_PLACES2.format(solarCellEfficiencyCache * 100D) + PERCENT,
+											 Msg.getString("TabPanelPowerGrid.solarPowerEfficiency.tooltip"));
+
+
+		// Create degradation rate label.
+		double solarPowerDegradRate = SolarPowerSource.DEGRADATION_RATE_PER_SOL;
+		addTextField(powerInfoPanel, Msg.getString("TabPanelPowerGrid.solarPowerDegradRate"),
+									DECIMAL_PLACES2.format(solarPowerDegradRate * 100D) + PERCENT_PER_SOL,
+									Msg.getString("TabPanelPowerGrid.solarPowerDegradRate.tooltip"));
+
+		// Create override check box panel.
+		WebPanel checkboxPane = new WebPanel(new FlowLayout(FlowLayout.CENTER));
+		topContentPanel.add(checkboxPane, BorderLayout.SOUTH);
+
+		// Create override check box.
+		checkbox = new WebCheckBox(Msg.getString("TabPanelPowerGrid.checkbox.value")); //$NON-NLS-1$
+		checkbox.setToolTipText(Msg.getString("TabPanelPowerGrid.checkbox.tooltip")); //$NON-NLS-1$
+		checkbox.addActionListener(new ActionListener() {
+			public void actionPerformed(ActionEvent arg0) {
+				setNonGenerating(checkbox.isSelected());
+			}
+		});
+		checkbox.setSelected(false);
+		checkboxPane.add(checkbox);
+
+		// Create scroll panel for the outer table panel.
+		powerScrollPane = new WebScrollPane();
+		// powerScrollPane.setPreferredSize(new Dimension(257, 230));
+		// increase vertical mousewheel scrolling speed for this one
+		powerScrollPane.getVerticalScrollBar().setUnitIncrement(16);
+		powerScrollPane.setHorizontalScrollBarPolicy(WebScrollPane.HORIZONTAL_SCROLLBAR_NEVER);
+		content.add(powerScrollPane, BorderLayout.CENTER);
+
+		// Prepare power table model.
+		powerTableModel = new PowerTableModel(settlement);
+
+		// Prepare power table.
+		powerTable = new ZebraJTable(powerTableModel);
+		// SwingUtilities.invokeLater(() ->
+		// ColumnResizer.adjustColumnPreferredWidths(powerTable));
+
+		powerTable.setRowSelectionAllowed(true);
+		
+		powerTable.getColumnModel().getColumn(0).setPreferredWidth(10);
+		powerTable.getColumnModel().getColumn(1).setPreferredWidth(100);
+		powerTable.getColumnModel().getColumn(2).setPreferredWidth(50);
+		powerTable.getColumnModel().getColumn(3).setPreferredWidth(50);
+		powerTable.getColumnModel().getColumn(4).setPreferredWidth(50);
+		
+		DefaultTableCellRenderer renderer = new DefaultTableCellRenderer();
+		renderer.setHorizontalAlignment(SwingConstants.RIGHT);
+		// powerTable.getColumnModel().getColumn(0).setCellRenderer(renderer);
+		powerTable.getColumnModel().getColumn(1).setCellRenderer(renderer);
+		powerTable.getColumnModel().getColumn(2).setCellRenderer(renderer);
+		powerTable.getColumnModel().getColumn(3).setCellRenderer(renderer);
+		powerTable.getColumnModel().getColumn(4).setCellRenderer(renderer);
+		
+		// Set up tooltips for the column headers
+		ToolTipHeader tooltipHeader = new ToolTipHeader(powerTable.getColumnModel());
+	    tooltipHeader.setToolTipStrings(toolTips);
+	    powerTable.setTableHeader(tooltipHeader);
+			
+		// Resizable automatically when its Panel resizes
+		powerTable.setPreferredScrollableViewportSize(new Dimension(225, -1));
+		// powerTable.setAutoResizeMode(WebTable.AUTO_RESIZE_ALL_COLUMNS);
+		powerTable.setAutoCreateRowSorter(true);
+		TableStyle.setTableStyle(powerTable);
+
+		powerScrollPane.setViewportView(powerTable);
+
+		// Lay out the spring panel.
+		SpringUtilities.makeCompactGrid(powerInfoPanel, 6, 2, // rows, cols
+				20, 10, // initX, initY
+				10, 1); // xPad, yPad
+
+	}
+
+	/**
+	 * Sets if non-generating buildings should be shown.
+	 * 
+	 * @param value true or false.
+	 */
+	private void setNonGenerating(boolean value) {
+		if (value)
+			buildings = manager.getSortedBuildings();
+		else
+			buildings = manager.getBuildingsWithPowerGeneration();
+		powerTableModel.update();
+	}
+
+	/**
+	 * Gets a list of buildings should be shown.
+	 * 
+	 * @return a list of buildings
+	 */
+	private List<Building> getBuildings() {
+		if (checkbox.isSelected())
+			return manager.getSortedBuildings();
+		else
+			return manager.getBuildingsWithPowerGeneration();
+	}
+
+	public double getAverageEfficiency() {
+		double eff = 0;
+		int i = 0;
+		Iterator<Building> iPower = manager.getBuildingsWithPowerGeneration().iterator();
+		while (iPower.hasNext()) {
+			Building building = iPower.next();
+			powerSources = building.getPowerGeneration().getPowerSources();
+			Iterator<PowerSource> j = powerSources.iterator();
+			while (j.hasNext()) {
+				PowerSource powerSource = j.next();
+				if (powerSource instanceof SolarPowerSource) {
+					i++;
+					SolarPowerSource solarPowerSource = (SolarPowerSource) powerSource;
+					eff += solarPowerSource.getEfficiency();
+				}
+			}
+		}
+		// get the average eff
+		if (i > 0) {
+			eff = eff / i;
+		}
+		return eff;
+	}
+
+	/**
+	 * Updates the info on this panel.
+	 */
+	public void update() {
+		if (!uiDone)
+			initializeUI();
+		
+		TableStyle.setTableStyle(powerTable);
+
+		// Update power generated TF
+		double gen = powerGrid.getGeneratedPower();
+		if (powerGeneratedCache != gen) {
+			powerGeneratedCache = gen;
+			powerGeneratedTF.setText(DECIMAL_PLACES1.format(powerGeneratedCache) + kW);
+		}
+
+		// Update power used TF.
+		double req = powerGrid.getRequiredPower();
+		if (powerUsedCache != req) {
+			double average = .5 * (powerUsedCache + req);
+			powerUsedCache = req;
+			powerUsedTF.setText(DECIMAL_PLACES1.format(average) + kW);
+		}
+
+		// Update power storage capacity TF.
+		double cap = powerGrid.getStoredEnergyCapacity();
+		if (energyStorageCapacityCache != cap) {
+			energyStorageCapacityCache = cap;
+			energyStorageCapacityTF.setText(DECIMAL_PLACES1.format(energyStorageCapacityCache) + kWh);
+		}
+
+		// Update power stored TF.
+		double store = powerGrid.getStoredEnergy();
+		if (energyStoredCache != store) {
+			energyStoredCache = store;
+			energyStoredTF.setText(DECIMAL_PLACES1.format(energyStoredCache) + kWh);
+		}
+
+		// Update solar cell efficiency TF
+		double eff = getAverageEfficiency();
+		if (solarCellEfficiencyCache != eff) {
+			solarCellEfficiencyCache = eff;
+			solarCellEfficiencyTF.setText(DECIMAL_PLACES2.format(eff * 100D) + PERCENT);
+		}
+		// Update power table.
+		powerTableModel.update();
+	}
+
+	/**
+	 * Internal class used as model for the power table.
+	 */
+	private class PowerTableModel extends AbstractTableModel {
+
+		/** default serial id. */
+		private static final long serialVersionUID = 1L;
+
+//		private Settlement settlement;
+		private ImageIcon dotRed;
+		private ImageIcon dotYellow;
+		private ImageIcon dotGreen;
+
+//		private int size;
+
+		private PowerTableModel(Settlement settlement) {
+//			this.settlement = settlement;
+
+			dotRed = ImageLoader.getIcon(Msg.getString("img.dotRed")); //$NON-NLS-1$
+			dotYellow = ImageLoader.getIcon(Msg.getString("img.dotYellow")); //$NON-NLS-1$
+			dotGreen = ImageLoader.getIcon(Msg.getString("img.dotGreen_full")); //$NON-NLS-1$
+
+			// size = getBuildings().size();
+		}
+
+		public int getRowCount() {
+			return buildings.size();
+		}
+
+		public int getColumnCount() {
+			return 5;
+		}
+
+		public Class<?> getColumnClass(int columnIndex) {
+			Class<?> dataType = super.getColumnClass(columnIndex);
+			if (columnIndex == 0)
+				dataType = ImageIcon.class;
+			else if (columnIndex == 1)
+				dataType = Object.class;
+			else if (columnIndex == 2)
+				dataType = Double.class;
+			else if (columnIndex == 3)
+				dataType = Double.class;
+			else if (columnIndex == 4)
+				dataType = Double.class;
+			return dataType;
+		}
+
+		public String getColumnName(int columnIndex) {
+			if (columnIndex == 0)
+				return Msg.getString("TabPanelPowerGrid.column.s"); //$NON-NLS-1$
+			else if (columnIndex == 1)
+				return Msg.getString("TabPanelPowerGrid.column.building"); //$NON-NLS-1$
+			else if (columnIndex == 2)
+				return Msg.getString("TabPanelPowerGrid.column.generated"); //$NON-NLS-1$
+			else if (columnIndex == 3)
+				return Msg.getString("TabPanelPowerGrid.column.used"); //$NON-NLS-1$
+			else
+				return Msg.getString("TabPanelPowerGrid.column.stored"); //$NON-NLS-1$
+		}
+
+		public Object getValueAt(int row, int column) {
+
+			Building building = buildings.get(row);
+			PowerMode powerMode = building.getPowerMode();
+
+			if (column == 0) {
+				if (powerMode == PowerMode.FULL_POWER) {
+					return dotGreen;
+				} else if (powerMode == PowerMode.POWER_DOWN) {
+					return dotYellow;
+				} else if (powerMode == PowerMode.POWER_UP) {
+					return dotGreen;
+				} else if (powerMode == PowerMode.NO_POWER) {
+					return dotRed;
+				} else
+					return null;
+			} 
+			
+			else if (column == 1) {
+				return buildings.get(row) + " ";
+			}
+			
+			else if (column == 2) {
+				double generated = 0D;
+				if (building.hasFunction(FunctionType.POWER_GENERATION)) {
+					try {
+						// PowerGeneration generator = (PowerGeneration)
+						// building.getFunction(BuildingFunction.POWER_GENERATION);
+						generated = building.getPowerGeneration().getGeneratedPower();
+					} catch (Exception e) {
+					}
+				}
+				if (building.hasFunction(FunctionType.THERMAL_GENERATION)) {
+					try {
+						// ThermalGeneration heater = (ThermalGeneration)
+						// building.getFunction(BuildingFunction.THERMAL_GENERATION);
+						generated += building.getThermalGeneration().getGeneratedPower();
+					} catch (Exception e) {
+					}
+				}
+				return Math.round(generated * 100.0) / 100.0;
+			} 
+			
+			else if (column == 3) {
+				double used = 0D;
+				if (powerMode == PowerMode.FULL_POWER)
+					used = building.getFullPowerRequired();
+				else if (powerMode == PowerMode.POWER_DOWN)
+					used = building.getPoweredDownPowerRequired();
+				return Math.round(used * 100.0) / 100.0;
+			} 
+			
+			else {
+				PowerStorage ps = building.getPowerStorage();
+				double stored = 0;
+				if (ps != null) {
+					stored = ps.getkWattHourStored();
+					return Math.round(stored * 100.0) / 100.0;
+				}
+			
+				return 0;
+			}
+				
+		}
+
+		public void update() {
+			// Check if building list has changed.
+			List<Building> tempBuildings = getBuildings();
+			if (!tempBuildings.equals(buildings)) {
+				buildings = tempBuildings;
+				powerScrollPane.validate();
+			}
+			/*
+			 * int newSize = buildings.size(); if (size != newSize) { size = newSize;
+			 * buildings =
+			 * settlement.getBuildingManager().getBuildingsWithPowerGeneration();
+			 * //Collections.sort(buildings); } else { List<Building> newBuildings =
+			 * settlement.getBuildingManager().getACopyOfBuildings(); if
+			 * (!buildings.equals(newBuildings)) { buildings = newBuildings;
+			 * //Collections.sort(buildings); } }
+			 */
+			fireTableDataChanged();
+		}
+	}
+
+	/**
+	 * Prepare object for garbage collection.
+	 */
+	@Override
+	public void destroy() {
+		super.destroy();
+		
+		powerTable = null;
+		powerGeneratedTF = null;
+		powerUsedTF = null;
+		energyStorageCapacityTF = null;
+		energyStoredTF = null;
+		solarCellEfficiencyTF = null;
+		powerScrollPane = null;
+
+		checkbox = null;
+		powerTableModel = null;
+		powerGrid = null;
+		manager = null;
+		powerSources = null;
+		buildings = null;
+	}
+	
+	// implementation code to set a tooltip text to each column of JTableHeader
+	class ToolTipHeader extends JTableHeader {
+		String[] toolTips;
+		
+		public ToolTipHeader(TableColumnModel model) {
+			super(model);
+		}
+		
+		public String getToolTipText(MouseEvent e) {
+			int col = columnAtPoint(e.getPoint());
+			int modelCol = getTable().convertColumnIndexToModel(col);
+			String retStr;
+			try {
+				retStr = toolTips[modelCol];
+			} catch (NullPointerException ex) {
+				retStr = "";
+			} catch (ArrayIndexOutOfBoundsException ex) {
+				retStr = "";
+			}
+			if (retStr.length() < 1) {
+				retStr = super.getToolTipText(e);
+			}
+			return retStr;
+		}
+		
+		public void setToolTipStrings(String[] toolTips) {
+			this.toolTips = toolTips;
+		}
+	}
+}
+
+