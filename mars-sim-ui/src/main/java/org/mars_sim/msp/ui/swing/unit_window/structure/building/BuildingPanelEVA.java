--- conflicted
+++ resolved
@@ -56,18 +56,8 @@
 	private JTextField innerDoorStateLabel;
 	private JTextField outerDoorStateLabel;
 
-<<<<<<< HEAD
-
 	private UnitListPanel<Person> occupants;
 	private UnitListPanel<Person> reservationList;
-=======
-	private OccupantListModel occupantListModel;
-	private ReservationListModel reservationListModel;
-	private JList<Person> occupants;
-	private JList<Person> reservationList;
-	private WebScrollPane scrollPanel;
-	private WebScrollPane scrollPanel1;
->>>>>>> 676d6ab9
 
 	private EVA eva;
 	private BuildingAirlock buildingAirlock;
@@ -85,17 +75,6 @@
 		// Initialize data members
 		this.eva = eva;
 		this.buildingAirlock = (BuildingAirlock)eva.getAirlock();
-<<<<<<< HEAD
-=======
-
-		unitManager = desktop.getSimulation().getUnitManager();
-
-		// Create occupant list model
-		occupantListModel = new OccupantListModel();
-
-		// Create reservation list model
-		reservationListModel = new ReservationListModel();
->>>>>>> 676d6ab9
 	}
 	
 	/**
@@ -263,148 +242,9 @@
 		}
 
 		// Update occupant list
-<<<<<<< HEAD
 		occupants.update();
 		reservationList.update();
-=======
-		if (occupantListModel != null)
-			occupantListModel.updateList();
-		if (scrollPanel != null)
-			scrollPanel.validate();
-
-		// Update reservation list
-		if (reservationListModel != null)
-			reservationListModel.updateList();
-	}
-
-	/**
-	 * List model for airlock occupant.
-	 */
-	private class OccupantListModel extends AbstractListModel<Person> {
-
-		private List<Integer> intList;
-
-		private OccupantListModel() {
-			intList = new ArrayList<>(buildingAirlock.getAllInsideOccupants());
-			Collections.sort(intList);
-		}
-
-		@Override
-		public Person getElementAt(int index) {
-			// Need to update intList or else sometimes ArrayIndexOutOfBoundsException
-			intList = new ArrayList<>(buildingAirlock.getAllInsideOccupants());
-			Collections.sort(intList);
-			
-			Person result = null;
-
-			int size = getSize();
-			if (!intList.isEmpty() && index >= 0 && index < size && size > 0) {
-				result = unitManager.getPersonByID(intList.get(index));
-			}
-
-			return result;
-		}
-
-		@Override
-		public int getSize() {
-			return buildingAirlock.getNumOccupants();
-		}
-
-		/**
-		 * Update the list model.
-		 */
-		public void updateList() {
-
-			List<Integer> newIntList = new ArrayList<>(buildingAirlock.getAllInsideOccupants());
-			Collections.sort(newIntList);
-
-			if (!intList.equals(newIntList)
-					|| !intList.containsAll(newIntList)
-					|| !newIntList.containsAll(intList)) {
-
-				intList = newIntList;
-
-				fireContentsChanged(this, 0, getSize());
-			}
-		}
-	}
-
-	/**
-	 * Reservation List model for airlock reservation.
-	 */
-	private class ReservationListModel extends AbstractListModel<Person> {
-
-		private List<Integer> intList;
-
-		private ReservationListModel() {
-			intList = new ArrayList<>(airlock.getReserved());
-			Collections.sort(intList);
-		}
-
-		@Override
-		public Person getElementAt(int index) {
-			// Need to update intList or else sometimes ArrayIndexOutOfBoundsException
-			intList = new ArrayList<>(airlock.getReserved());
-			Collections.sort(intList);
-			
-			Person result = null;
-
-			int size = getSize();
-			if (!intList.isEmpty() && index >= 0 && index < size && size > 0) {
-				result = unitManager.getPersonByID(intList.get(index));
-			}
-
-			return result;
-		}
-
-		@Override
-		public int getSize() {
-			return airlock.getReservedNum();
-		}
-
-		/**
-		 * Update the list model.
-		 */
-		public void updateList() {
-
-			List<Integer> newIntList = new ArrayList<>(airlock.getReserved());
-			Collections.sort(newIntList);
-
-			if (!intList.equals(newIntList)
-					|| !intList.containsAll(newIntList)
-					|| !newIntList.containsAll(intList)) {
-
-				intList = newIntList;
-
-				fireContentsChanged(this, 0, getSize());
-			}
-		}
-	}
-	/**
-	 * Mouse clicked event occurs.
-	 *
-	 * @param event the mouse event
-	 */
-	@Override
-	public void mouseClicked(MouseEvent event) {
-		// If double-click, open person window.
-		if (event.getClickCount() >= 2) {
-			Person person = (Person) occupants.getSelectedValue();
-			if (person != null) {
-				desktop.openUnitWindow(person, false);
-			}
-
-			Person person1 = (Person) reservationList.getSelectedValue();
-			if (person1 != null) {
-				desktop.openUnitWindow(person1, false);
-			}
-		}
-
-		// Update panel
-		update();
->>>>>>> 676d6ab9
-	}
-
+	}
 
 	@Override
 	public void destroy() {
