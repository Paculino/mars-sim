/**
 * Mars Simulation Project
 * SettlementMapPanel.java
 * @date 2021-12-22
 * @author Scott Davis
 */
package org.mars_sim.msp.ui.swing.tool.settlement;

import java.awt.BorderLayout;
import java.awt.Color;
import java.awt.Cursor;
import java.awt.Dimension;
import java.awt.Font;
import java.awt.Graphics;
import java.awt.Graphics2D;
import java.awt.Point;
import java.awt.RenderingHints;
import java.awt.event.MouseAdapter;
import java.awt.event.MouseEvent;
import java.awt.event.MouseMotionAdapter;
import java.util.ArrayList;
import java.util.HashMap;
import java.util.Iterator;
import java.util.List;
import java.util.Map;

import org.mars_sim.msp.core.CollectionUtils;
import org.mars_sim.msp.core.Msg;
import org.mars_sim.msp.core.UnitManager;
import org.mars_sim.msp.core.person.Person;
import org.mars_sim.msp.core.robot.Robot;
import org.mars_sim.msp.core.structure.Settlement;
import org.mars_sim.msp.core.structure.building.Building;
import org.mars_sim.msp.core.structure.construction.ConstructionSite;
import org.mars_sim.msp.core.time.ClockListener;
import org.mars_sim.msp.core.time.ClockPulse;
import org.mars_sim.msp.core.tool.MoreMath;
import org.mars_sim.msp.core.vehicle.Vehicle;
import org.mars_sim.msp.ui.swing.MainDesktopPane;

import com.alee.laf.panel.WebPanel;

/**
 * A panel for displaying the settlement map.
 */
@SuppressWarnings("serial")
public class SettlementMapPanel extends WebPanel implements ClockListener {

	// Static members.
	private static final double WIDTH = 6D;
	public static final double DEFAULT_SCALE = 10D;

	// Data members
	private boolean exit = true;

	private double xPos;
	private double yPos;
	private double rotation;
	private double scale;

	/** Last X mouse drag position. */
	private int xLast;
	/** Last Y mouse drag position. */
	private int yLast;

	private boolean showBuildingLabels;
	private boolean showConstructionLabels;
	private boolean showPersonLabels;
	private boolean showVehicleLabels;
	private boolean showRobotLabels;
	private boolean showDaylightLayer;

	private MainDesktopPane desktop;

	private Building building;
	private SettlementWindow settlementWindow;
	private Settlement settlement;
	private PopUpUnitMenu menu;
	private SettlementTransparentPanel settlementTransparentPanel;

	private DayNightMapLayer dayNightMapLayer;

	private List<SettlementMapLayer> mapLayers;
	private Map<Settlement, Person> selectedPerson;
	private Map<Settlement, Robot> selectedRobot;
	private Map<Settlement, Building> selectedBuilding;

	private Font font = new Font("SansSerif", Font.BOLD, 11);

	/**
	 * Constructor 1 A panel for displaying a settlement map.
	 */
	public SettlementMapPanel(MainDesktopPane desktop, final SettlementWindow settlementWindow) {
		super();
		this.settlementWindow = settlementWindow;
		this.desktop = desktop;

		UnitManager unitManager = desktop.getSimulation().getUnitManager();
		if (!unitManager.getSettlements().isEmpty())
			settlement = (Settlement) unitManager.getSettlements().toArray()[0];

		setLayout(new BorderLayout());

		setDoubleBuffered(true);

		// Initialize data members.
		xPos = 0D;
		yPos = 0D;
		rotation = 0D;
		scale = DEFAULT_SCALE;
		showBuildingLabels = false;
		showConstructionLabels = false;
		showPersonLabels = false;
		showVehicleLabels = false;
		showRobotLabels = false;
		showDaylightLayer = false; // turn off by default
		selectedBuilding = new HashMap<>();
		selectedPerson = new HashMap<>();
		selectedRobot = new HashMap<>();
	}

	public void createUI() {

		initLayers(desktop);

		// Set foreground and background colors.
		setOpaque(false);
		setBackground(new Color(0,0,0,128));

		setForeground(Color.ORANGE);

		desktop.getSimulation().getMasterClock().addClockListener(this, 1000L);

		detectMouseMovement();
		setFocusable(true);
		requestFocusInWindow();

		setVisible(true);

		repaint();
	}

	// Add initLayers()
	public void initLayers(MainDesktopPane desktop) {

		// Set up the dayNightMapLayer layers
		dayNightMapLayer = new DayNightMapLayer(this);

		// Check the DayNightLayer at the start of the sim
		setShowDayNightLayer(false);

		// Create map layers.
		mapLayers = new ArrayList<>();
		mapLayers.add(new BackgroundTileMapLayer(this));
		mapLayers.add(dayNightMapLayer);
		mapLayers.add(new StructureMapLayer(this));
		mapLayers.add(new VehicleMapLayer(this));
		mapLayers.add(new PersonMapLayer(this));
		mapLayers.add(new RobotMapLayer(this));
		mapLayers.add(new LabelMapLayer(this));

		settlementTransparentPanel = new SettlementTransparentPanel(desktop, this);
		settlementTransparentPanel.createAndShowGUI();

		repaint();
	}

	/**
	 * Constructor 2 A panel for initializing the display of a building svg image
	 * by BuildingPanel
	 */
	public SettlementMapPanel(Settlement settlement, Building building) {
		super();

		// Initialize data members.
		xPos = 0D;
		yPos = 0D;
		rotation = 0D;
		scale = DEFAULT_SCALE;
		this.settlement = settlement;
		this.building = building;

		mapLayers = new ArrayList<>(1);
		mapLayers.add(new StructureMapLayer(this));

		// Set preferred size.
		setPreferredSize(new Dimension(100, 100));

		// Set foreground and background colors.
		setOpaque(true);
	}


	public void detectMouseMovement() {

		addMouseMotionListener(new MouseMotionAdapter() {
			@Override
			public void mouseDragged(MouseEvent evt) {
				// Move map center based on mouse drag difference.
				double xDiff = evt.getX() - xLast;
				double yDiff = evt.getY() - yLast;
				moveCenter(xDiff, yDiff);
				xLast = evt.getX();
				yLast = evt.getY();
			}

			@Override
			public void mouseMoved(MouseEvent evt) {
				int x = evt.getX();
				int y = evt.getY();

				// Call to determine if it should display or remove the building coordinate within a building
				showBuildingCoord(x, y);
				// Display the pixel coordinate of the window panel
				// Note: the top left-most corner of window panel is (0,0)
				settlementWindow.setPixelXYCoord(x, y, false);
				// Display the settlement map coordinate of the hovering mouse pointer
				settlementWindow.setMapXYCoord(convertToSettlementLocation(x,y), false);

				if (exit) {
					exit = false;
				}
			}
		});

		addMouseListener(new MouseAdapter() {

			@Override
		    public void mouseEntered(MouseEvent evt) {
				exit = false;
			}

			@Override
			public void mouseExited(MouseEvent evt) {
				if (!exit)  {
					int x = evt.getX();
					int y = evt.getY();
					// Remove the pixel coordinate of the window panel
					// Note: the top left most corner is (0,0)
					settlementWindow.setPixelXYCoord(x, y, true);
					// Remove the settlement map coordinate of the hovering mouse pointer
					settlementWindow.setMapXYCoord(convertToSettlementLocation(x,y), true);
					// Remove the building coordinate
					settlementWindow.setBuildingXYCoord(0, 0, true);
					exit = true;
				}
			}

			@Override
			public void mousePressed(MouseEvent evt) {
				// Set initial mouse drag position.
				xLast = evt.getX();
				yLast = evt.getY();
			}

			@Override
			public void mouseReleased(MouseEvent evt) {
				if (evt.isPopupTrigger()) {
					setCursor(new Cursor(Cursor.HAND_CURSOR));
					doPop(evt);
				}
				else
					setCursor(new Cursor(Cursor.DEFAULT_CURSOR));

				// Reset them to zero to prevent over-dragging of the settlement map
				xLast = 0;
				yLast = 0;
			}
		});
	}

	/**
	 * Checks if the player selected an unit
	 *
	 * @param evt
	 */
	private void doPop(final MouseEvent evt) {

		int x = evt.getX();
		int y = evt.getY();

		final ConstructionSite site = selectConstructionSiteAt(x, y);
		final Building building = selectBuildingAt(x, y);
		final Vehicle vehicle = selectVehicleAt(x, y);
		final Person person = selectPersonAt(x, y);
		final Robot robot = selectRobotAt(x, y);

		// Deconflict cases by the virtue of the if-else order below
		// when one or more are detected
		if (person != null) {
			menu = new PopUpUnitMenu(settlementWindow, person);
			menu.show(evt.getComponent(), x, y);
		}
		else if (robot != null) {
			menu = new PopUpUnitMenu(settlementWindow, robot);
			menu.show(evt.getComponent(), x, y);
		}
		else if (vehicle != null) {
			menu = new PopUpUnitMenu(settlementWindow, vehicle);
			menu.show(evt.getComponent(), x, y);
		}
		else if (building != null) {
			menu = new PopUpUnitMenu(settlementWindow, building);
			menu.show(evt.getComponent(), x, y);
		}
		else if (site != null) {
			menu = new PopUpUnitMenu(settlementWindow, site);
			menu.show(evt.getComponent(), x, y);
		}
		repaint();
	}

	/**
	 * Displays the specific x y coordinates within a building
	 * (based upon where the mouse is pointing at)
	 *
	 * @param xPixel the x pixel position on the displayed map.
	 * @param yPixel the y pixel position on the displayed map.
	 */
	public void showBuildingCoord(int xPixel, int yPixel) {
		boolean showBlank = true;

		Point.Double clickPosition = convertToSettlementLocation(xPixel, yPixel);

		Iterator<Building> j = settlement.getBuildingManager().getBuildings().iterator();
		while (j.hasNext()) {
			Building building = j.next();

			if (!building.getInTransport()) {

				double width = building.getWidth();
				double length = building.getLength();
				int facing = (int) building.getFacing();
				double x = building.getPosition().getX();
				double y = building.getPosition().getY();
				double xx = 0;
				double yy = 0;

				if (facing == 0) {
					xx = width / 2D;
					yy = length / 2D;
				} else if (facing == 90) {
					yy = width / 2D;
					xx = length / 2D;
				}
				// Loading Dock Garage
				if (facing == 180) {
					xx = width / 2D;
					yy = length / 2D;
				} else if (facing == 270) {
					yy = width / 2D;
					xx = length / 2D;
				}

				// Note: Both ERV Base and Starting ERV Base have 45 / 135 deg facing
				// Fortunately, they both have the same width and length
				else if (facing == 45) {
					yy = width / 2D;
					xx = length / 2D;
				} else if (facing == 135) {
					yy = width / 2D;
					xx = length / 2D;
				}

				double c_x = clickPosition.getX();
				double c_y = clickPosition.getY();

				double distanceX = Math.round((c_x - x) * 100.0) / 100.0; // Math.abs(x - c_x);
				double distanceY = Math.round((c_y - y) * 100.0) / 100.0; // Math.abs(y - c_y);

				if (Math.abs(distanceX) <= xx && Math.abs(distanceY) <= yy) {
					// Display the coordinate within a building of the hovering mouse pointer
					settlementWindow.setBuildingXYCoord(distanceX, distanceY, false);
					showBlank = false;
					break;
				}
			}
		}

		if (showBlank)
			// Remove the building coordinate
			settlementWindow.setBuildingXYCoord(0, 0, true);
	}

	/**
	 * Gets the settlement currently displayed.
	 *
	 * @return settlement or null if none.
	 */
	public Settlement getSettlement() {
		return settlement;
	}

	/**
	 * Gets the SettlementWindow class.
	 *
	 * @return settlementWindow or null if none.
	 */
	public SettlementWindow getSettlementWindow() {
		return settlementWindow;
	}

	/**
	 * Sets the settlement to display.
	 *
	 * @param settlement the settlement.
	 */
	public synchronized void setSettlement(Settlement newSettlement) {
		if (newSettlement != settlement) {
			this.settlement = newSettlement;
			repaint();
		}
	}

	/**
	 * Gets the map scale.
	 *
	 * @return scale (pixels per meter).
	 */
	public double getScale() {
		return scale;
	}

	/**
	 * Sets the map scale.
	 *
	 * @param scale (pixels per meter).
	 */
	public void setScale(double scale) {
		this.scale = scale;

		// paintDoubleBuffer();
		repaint();
	}

	/**
	 * Gets the map rotation.
	 *
	 * @return rotation (radians).
	 */
	public double getRotation() {
		return rotation;
	}

	/**
	 * Sets the map rotation.
	 *
	 * @param rotation (radians).
	 */
	public void setRotation(double rotation) {
		this.rotation = rotation;

		// paintDoubleBuffer();
		repaint();
	}

	/**
	 * Resets the position, scale and rotation of the map. Separate function that
	 * only uses one repaint.
	 */
	public void reCenter() {
		xPos = 0D;
		yPos = 0D;
		setRotation(0D);
		scale = DEFAULT_SCALE;

		// paintDoubleBuffer();
		repaint();
	}

	/**
	 * Moves the center of the map by a given number of pixels.
	 *
	 * @param xDiff the X axis pixels.
	 * @param yDiff the Y axis pixels.
	 */
	public void moveCenter(double xDiff, double yDiff) {
		setCursor(new Cursor(Cursor.MOVE_CURSOR));
		xDiff /= scale;
		yDiff /= scale;

		// Correct due to rotation of map.
		double c = MoreMath.cos(rotation);
		double s = MoreMath.sin(rotation);

		double realXDiff = c * xDiff + s * yDiff;
		double realYDiff = c * yDiff - s * xDiff;

		xPos += realXDiff;
		yPos += realYDiff;

		// paintDoubleBuffer();
		repaint();
	}

	/**
	 * Selects a person if any person is at the given x and y pixel position.
	 *
	 * @param xPixel the x pixel position on the displayed map.
	 * @param yPixel the y pixel position on the displayed map.
	 * @return selectedPerson;
	 */
	public Person selectPersonAt(int xPixel, int yPixel) {
		double range = WIDTH / scale;
		Point.Double settlementPosition = convertToSettlementLocation(xPixel, yPixel);
		Person selectedPerson = null;

		Iterator<Person> i = CollectionUtils.getPeopleToDisplay(settlement).iterator();
		while (i.hasNext()) {
			Person person = i.next();
			double distanceX = person.getPosition().getX() - settlementPosition.getX();
			double distanceY = person.getPosition().getY() - settlementPosition.getY();
			double distance = Math.hypot(distanceX, distanceY);
			if (distance <= range) {
				selectedPerson = person;
			}
		}

		if (selectedPerson != null) {
			selectPerson(selectedPerson);

		}
		return selectedPerson;
	}

	/**
	 * Selects the robot if any robot is at the given x and y pixel position.
	 *
	 * @param xPixel the x pixel position on the displayed map.
	 * @param yPixel the y pixel position on the displayed map.
	 * @return selectedRobot;
	 */
	public Robot selectRobotAt(int xPixel, int yPixel) {
		double range = WIDTH / scale;
		Point.Double settlementPosition = convertToSettlementLocation(xPixel, yPixel);
		Robot selectedRobot = null;

		Iterator<Robot> i = RobotMapLayer.getRobotsToDisplay(settlement).iterator();
		while (i.hasNext()) {
			Robot robot = i.next();
			double distanceX = robot.getPosition().getX() - settlementPosition.getX();
			double distanceY = robot.getPosition().getY() - settlementPosition.getY();
			double distance = Math.hypot(distanceX, distanceY);
			if (distance <= range) {
				selectedRobot = robot;
			}
		}

		if (selectedRobot != null) {
			selectRobot(selectedRobot);

		}
		return selectedRobot;
	}

	/**
	 * Selects a building
	 *
	 * @param xPixel the x pixel position on the displayed map.
	 * @param yPixel the y pixel position on the displayed map.
	 * @return selectedBuilding
	 */
	public Building selectBuildingAt(int xPixel, int yPixel) {
		Point.Double clickPosition = convertToSettlementLocation(xPixel, yPixel);
		Building selectedBuilding = null;

		Iterator<Building> j = settlement.getBuildingManager().getBuildings().iterator();
		while (j.hasNext()) {
			Building building = j.next();

			if (!building.getInTransport()) {

				double width = building.getWidth();
				double length = building.getLength();
				int facing = (int) building.getFacing();
				double x = building.getPosition().getX();
				double y = building.getPosition().getY();
				double xx = 0;
				double yy = 0;

				if (facing == 0) {
					xx = width / 2D;
					yy = length / 2D;
				} else if (facing == 90) {
					yy = width / 2D;
					xx = length / 2D;
				}
				// Loading Dock Garage
				if (facing == 180) {
					xx = width / 2D;
					yy = length / 2D;
				} else if (facing == 270) {
					yy = width / 2D;
					xx = length / 2D;
				}

				// Note: Both ERV Base and Starting ERV Base have 45 / 135 deg facing
				// Fortunately, they both have the same width and length
				else if (facing == 45) {
					yy = width / 2D;
					xx = length / 2D;
				} else if (facing == 135) {
					yy = width / 2D;
					xx = length / 2D;
				}

				double c_x = clickPosition.getX();
				double c_y = clickPosition.getY();

				double distanceX = Math.round((c_x - x) * 100.0) / 100.0; // Math.abs(x - c_x);
				double distanceY = Math.round((c_y - y) * 100.0) / 100.0; // Math.abs(y - c_y);

				if (Math.abs(distanceX) <= xx && Math.abs(distanceY) <= yy) {
					selectedBuilding = building;

					if (selectedBuilding != null) {
						selectBuilding(selectedBuilding);
					}

					break;
				}
			}
		}
		return selectedBuilding;
	}

	/**
	 * Selects a construction site
	 *
	 * @param xPixel the x pixel position on the displayed map.
	 * @param yPixel the y pixel position on the displayed map.
	 * @return selected construction site
	 */
	public ConstructionSite selectConstructionSiteAt(int xPixel, int yPixel) {
		Point.Double clickPosition = convertToSettlementLocation(xPixel, yPixel);
		ConstructionSite site = null;

		Iterator<ConstructionSite> j = settlement.getConstructionManager().getConstructionSites().iterator();
		while (j.hasNext()) {
			ConstructionSite s = j.next();

			if (!LabelMapLayer.getConstructionLabel(s).equals(Msg.getString("LabelMapLayer.noConstruction"))) {
				double width = s.getWidth();
				double length = s.getLength();
				int facing = (int) s.getFacing();
				double x = s.getPosition().getX();
				double y = s.getPosition().getY();
				double xx = 0;
				double yy = 0;

				if (facing == 0) {
					xx = width / 2D;
					yy = length / 2D;
				} else if (facing == 90) {
					yy = width / 2D;
					xx = length / 2D;
				}
				// Loading Dock Garage
				if (facing == 180) {
					xx = width / 2D;
					yy = length / 2D;
				} else if (facing == 270) {
					yy = width / 2D;
					xx = length / 2D;
				}

				// Note: Both ERV Base and Starting ERV Base have 45 / 135 deg facing
				// Fortunately, they both have the same width and length
				else if (facing == 45) {
					yy = width / 2D;
					xx = length / 2D;
				} else if (facing == 135) {
					yy = width / 2D;
					xx = length / 2D;
				}

				double distanceX = Math.abs(x - clickPosition.getX());
				double distanceY = Math.abs(y - clickPosition.getY());

				if (distanceX <= xx && distanceY <= yy) {
					site = s;
					break;
				}
			}
		}

		return site;
	}

	/**
	 * Selects a vehicle
	 *
	 * @param xPixel the x pixel position on the displayed map.
	 * @param yPixel the y pixel position on the displayed map.
	 * @return selectedVehicle
	 */
	public Vehicle selectVehicleAt(int xPixel, int yPixel) {
		Point.Double settlementPosition = convertToSettlementLocation(xPixel, yPixel);

		Vehicle selectedVehicle = null;

		Iterator<Vehicle> j = returnVehicleList(settlement).iterator();
		while (j.hasNext()) {
			Vehicle vehicle = j.next();
			double width = vehicle.getWidth(); // width is on y-axis ?
			double length = vehicle.getLength(); // length is on x-axis ?
			double newRange;

			// Select whichever longer
			if (width > length)
				newRange = width / 2.0;
			else
				newRange = length / 2.0;

			double x = vehicle.getPosition().getX();
			double y = vehicle.getPosition().getY();

			double distanceX = x - settlementPosition.getX();
			double distanceY = y - settlementPosition.getY();
			double distance = Math.hypot(distanceX, distanceY);
			if (distance <= newRange) {
				selectedVehicle = vehicle;

				//// paintDoubleBuffer();
				// repaint();
			}
		}
		return selectedVehicle;
	}

	/**
	 * Selects a vehicle, as used by TransportWizard
	 *
	 * @param xLoc the position of the template building on the displayed map.
	 * @param yLoc the position of the template building on the displayed map.
	 * @return selectedVehicle
	 */
	public Vehicle selectVehicleAsObstacle(double xLoc, double yLoc) {

		Vehicle selectedVehicle = null;

		Iterator<Vehicle> j = returnVehicleList(settlement).iterator();
		while (j.hasNext()) {
			Vehicle vehicle = j.next();
			double width = vehicle.getWidth(); // width is on y-axis ?
			double length = vehicle.getLength(); // length is on x-axis ?
			double buildingWidth = 10;
			double buildingLength = 10;
			double newRange;

			// Select whichever longer
			if (width > length)
				newRange = (width + buildingWidth) / 2.0;
			else
				newRange = (length + buildingLength) / 2.0;

			double x = vehicle.getPosition().getX();
			double y = vehicle.getPosition().getY();

			// distances between the center of the vehicle and the center of the building
			double distanceX = x - xLoc;
			double distanceY = y - yLoc;
			double distance = Math.hypot(distanceX, distanceY);
			if (distance <= newRange) {
				selectedVehicle = vehicle;

				//// paintDoubleBuffer();
				repaint();
			}
		}
		return selectedVehicle;
	}

	public static List<Vehicle> returnVehicleList(Settlement settlement) {

		List<Vehicle> result = new ArrayList<>();
		if (settlement != null) {
			Iterator<Vehicle> i = settlement.getParkedVehicles().iterator();
			while (i.hasNext()) {
				Vehicle vehicle = i.next();
				result.add(vehicle);
			}
		}
		return result;
	}

	/**
	 * Selects a person on the map.
	 *
	 * @param person the selected person.
	 */
	public void selectPerson(Person person) {
		if ((settlement != null) && (person != null)) {
			Person currentlySelected = selectedPerson.get(settlement);
			if (person.equals(currentlySelected)) {
				selectedPerson.put(settlement, null);
			} else {
				selectedPerson.put(settlement, person);
			}
		}
	}

	/**
	 * Displays the person on the map
	 *
	 * @param person
	 */
	public void displayPerson(Person person) {
		if (settlement != null && person != null)
			selectedPerson.put(settlement, person);
	}

	/**
	 * Get the selected person for the current settlement.
	 *
	 * @return the selected person.
	 */
	public Person getSelectedPerson() {
		Person result = null;
		if (settlement != null) {
			result = selectedPerson.get(settlement);
		}
		return result;
	}

	/**
	 * Selects a building on the map.
	 *
	 * @param person the selected building.
	 */
	public void selectBuilding(Building building) {
		if ((settlement != null) && (building != null)) {
			Building currentlySelected = selectedBuilding.get(settlement);
			if (building.equals(currentlySelected)) {
				selectedBuilding.put(settlement, null);
			} else {
				selectedBuilding.put(settlement, building);
			}
		}
	}

	/**
	 * Get the selected building for the current settlement.
	 *
	 * @return the selected building.
	 */
	public Building getSelectedBuilding() {
		Building result = null;
		if (settlement != null) {
			result = selectedBuilding.get(settlement);
		}
		return result;
	}

	/**
	 * Selects a robot on the map.
	 *
	 * @param robot the selected robot.
	 */
	public void selectRobot(Robot robot) {
		if ((settlement != null) && (robot != null)) {
			Robot currentlySelected = selectedRobot.get(settlement);
			if (robot.equals(currentlySelected)) {
				selectedRobot.put(settlement, null);
			} else {
				selectedRobot.put(settlement, robot);
			}
		}
	}

	/**
	 * Displays the robot on the map
	 *
	 * @param robot
	 */
	public void displayRobot(Robot robot) {
		if (settlement != null && robot != null)
			selectedRobot.put(settlement, robot);
	}

	/**
	 * Get the selected Robot for the current settlement.
	 *
	 * @return the selected Robot.
	 */
	public Robot getSelectedRobot() {
		Robot result = null;
		if (settlement != null) {
			result = selectedRobot.get(settlement);
		}
		return result;
	}

	/**
	 * Convert a pixel X,Y position to a X,Y (meter) position local to the
	 * settlement in view.
	 *
	 * @param xPixel the pixel X position.
	 * @param yPixel the pixel Y position.
	 * @return the X,Y settlement position.
	 */
	public Point.Double convertToSettlementLocation(int xPixel, int yPixel) {

		Point.Double result = new Point.Double(0D, 0D);

		double xDiff1 = (getWidth() / 2) - xPixel;
		double yDiff1 = (getHeight() / 2) - yPixel;

		double xDiff2 = xDiff1 / scale;
		double yDiff2 = yDiff1 / scale;

		// Correct due to rotation of map.
		double xDiff3 = (Math.cos(rotation) * xDiff2) + (Math.sin(rotation) * yDiff2);
		double yDiff3 = (Math.cos(rotation) * yDiff2) - (Math.sin(rotation) * xDiff2);

		double newXPos = xPos + xDiff3;
		double newYPos = yPos + yDiff3;

		result.setLocation(newXPos, newYPos);

		return result;
	}

	/**
	 * Checks if building labels should be displayed.
	 *
	 * @return true if building labels should be displayed.
	 */
	public boolean isShowBuildingLabels() {
		return showBuildingLabels;
	}

	/**
	 * Sets if building labels should be displayed.
	 *
	 * @param showLabels true if building labels should be displayed.
	 */
	public void setShowBuildingLabels(boolean showLabels) {
		this.showBuildingLabels = showLabels;
		repaint();
	}

	/**
	 * Checks if construction site labels should be displayed.
	 *
	 * @return true if construction site labels should be displayed.
	 */
	public boolean isShowConstructionLabels() {
		return showConstructionLabels;
	}

	/**
	 * Sets if construction site labels should be displayed.
	 *
	 * @param showLabels true if construction site labels should be displayed.
	 */
	public void setShowConstructionLabels(boolean showLabels) {
		this.showConstructionLabels = showLabels;
		repaint();
	}

	/**
	 * Checks if person labels should be displayed.
	 *
	 * @return true if person labels should be displayed.
	 */
	public boolean isShowPersonLabels() {
		return showPersonLabels;
	}

	/**
	 * Sets if person labels should be displayed.
	 *
	 * @param showLabels true if person labels should be displayed.
	 */
	public void setShowPersonLabels(boolean showLabels) {
		this.showPersonLabels = showLabels;
		repaint();
	}

	/**
	 * Checks if Robot labels should be displayed.
	 *
	 * @return true if Robot labels should be displayed.
	 */
	public boolean isShowRobotLabels() {
		return showRobotLabels;
	}

	/**
	 * Sets if Robot labels should be displayed.
	 *
	 * @param showLabels true if Robot labels should be displayed.
	 */
	public void setShowRobotLabels(boolean showLabels) {
		this.showRobotLabels = showLabels;
		repaint();
	}

	/**
	 * Checks if vehicle labels should be displayed.
	 *
	 * @return true if vehicle labels should be displayed.
	 */
	public boolean isShowVehicleLabels() {
		return showVehicleLabels;
	}

	/**
	 * Sets if vehicle labels should be displayed.
	 *
	 * @param showLabels true if vehicle labels should be displayed.
	 */
	public void setShowVehicleLabels(boolean showLabels) {
		this.showVehicleLabels = showLabels;
		repaint();
	}

	/**
	 * Checks if DaylightLayer should be displayed.
	 *
	 * @return true if DaylightLayer should be displayed.
	 */
	public boolean isDaylightTrackingOn() {
		return showDaylightLayer;
	}

	/**
	 * Sets if DayNightLayershould be displayed.
	 *
	 * @param showDayNightLayer true if DayNightLayer should be displayed.
	 */
	public void setShowDayNightLayer(boolean showDayNightLayer) {
		this.showDaylightLayer = showDayNightLayer;
		repaint();
	}

	public DayNightMapLayer getDayNightMapLayer() {
		return dayNightMapLayer;
	}


	public void paintComponent(Graphics g) {
		super.paintComponent(g);

		if (building != null
				|| (desktop != null && settlementWindow.isShowing() && desktop.isToolWindowOpen(SettlementWindow.NAME))) {
			Graphics2D g2d = (Graphics2D) g;

			g2d.setFont(font);

			// Set graphics rendering hints.
			g2d.setRenderingHint(RenderingHints.KEY_ANTIALIASING, RenderingHints.VALUE_ANTIALIAS_ON);
			g2d.setRenderingHint(RenderingHints.KEY_TEXT_ANTIALIASING, RenderingHints.VALUE_TEXT_ANTIALIAS_ON);
			g2d.setRenderingHint(RenderingHints.KEY_RENDERING, RenderingHints.VALUE_RENDER_QUALITY);
			g2d.setRenderingHint(RenderingHints.KEY_STROKE_CONTROL, RenderingHints.VALUE_STROKE_PURE);

			// Display all map layers.
			Iterator<SettlementMapLayer> i = mapLayers.iterator();
			while (i.hasNext()) {
				// Add building parameter
				i.next().displayLayer(g2d, settlement, building, xPos, yPos, getWidth(), getHeight(), rotation, scale);
			}
		}
	}

	public SettlementTransparentPanel getSettlementTransparentPanel() {
		return settlementTransparentPanel;
	}

	@Override
	public void clockPulse(ClockPulse pulse) {
<<<<<<< HEAD
=======
		// nothing
	}

	@Override
	public void uiPulse(double time) {
>>>>>>> e8b9f420
		if (isShowing() && desktop.isToolWindowOpen(SettlementWindow.NAME)) {
			repaint();
		}
	}

	@Override
	public void pauseChange(boolean isPaused, boolean showPane) {
	}

	/**
	 * Cleans up the map panel for disposal.
	 */
	public void destroy() {
		// Remove clock listener.
		desktop.getSimulation().getMasterClock().removeClockListener(this);

		settlementTransparentPanel.destroy();
		
		menu = null;
		settlement = null;
		selectedPerson = null;
		building = null;
		settlementWindow = null;

		// Destroy all map layers.
		Iterator<SettlementMapLayer> i = mapLayers.iterator();
		while (i.hasNext()) {
			i.next().destroy();
		}

		mapLayers = null;
		selectedRobot = null;
		building = null;
		settlementTransparentPanel = null;
	}
}
<|MERGE_RESOLUTION|>--- conflicted
+++ resolved
@@ -1,1116 +1,1108 @@
-/**
- * Mars Simulation Project
- * SettlementMapPanel.java
- * @date 2021-12-22
- * @author Scott Davis
- */
-package org.mars_sim.msp.ui.swing.tool.settlement;
-
-import java.awt.BorderLayout;
-import java.awt.Color;
-import java.awt.Cursor;
-import java.awt.Dimension;
-import java.awt.Font;
-import java.awt.Graphics;
-import java.awt.Graphics2D;
-import java.awt.Point;
-import java.awt.RenderingHints;
-import java.awt.event.MouseAdapter;
-import java.awt.event.MouseEvent;
-import java.awt.event.MouseMotionAdapter;
-import java.util.ArrayList;
-import java.util.HashMap;
-import java.util.Iterator;
-import java.util.List;
-import java.util.Map;
-
-import org.mars_sim.msp.core.CollectionUtils;
-import org.mars_sim.msp.core.Msg;
-import org.mars_sim.msp.core.UnitManager;
-import org.mars_sim.msp.core.person.Person;
-import org.mars_sim.msp.core.robot.Robot;
-import org.mars_sim.msp.core.structure.Settlement;
-import org.mars_sim.msp.core.structure.building.Building;
-import org.mars_sim.msp.core.structure.construction.ConstructionSite;
-import org.mars_sim.msp.core.time.ClockListener;
-import org.mars_sim.msp.core.time.ClockPulse;
-import org.mars_sim.msp.core.tool.MoreMath;
-import org.mars_sim.msp.core.vehicle.Vehicle;
-import org.mars_sim.msp.ui.swing.MainDesktopPane;
-
-import com.alee.laf.panel.WebPanel;
-
-/**
- * A panel for displaying the settlement map.
- */
-@SuppressWarnings("serial")
-public class SettlementMapPanel extends WebPanel implements ClockListener {
-
-	// Static members.
-	private static final double WIDTH = 6D;
-	public static final double DEFAULT_SCALE = 10D;
-
-	// Data members
-	private boolean exit = true;
-
-	private double xPos;
-	private double yPos;
-	private double rotation;
-	private double scale;
-
-	/** Last X mouse drag position. */
-	private int xLast;
-	/** Last Y mouse drag position. */
-	private int yLast;
-
-	private boolean showBuildingLabels;
-	private boolean showConstructionLabels;
-	private boolean showPersonLabels;
-	private boolean showVehicleLabels;
-	private boolean showRobotLabels;
-	private boolean showDaylightLayer;
-
-	private MainDesktopPane desktop;
-
-	private Building building;
-	private SettlementWindow settlementWindow;
-	private Settlement settlement;
-	private PopUpUnitMenu menu;
-	private SettlementTransparentPanel settlementTransparentPanel;
-
-	private DayNightMapLayer dayNightMapLayer;
-
-	private List<SettlementMapLayer> mapLayers;
-	private Map<Settlement, Person> selectedPerson;
-	private Map<Settlement, Robot> selectedRobot;
-	private Map<Settlement, Building> selectedBuilding;
-
-	private Font font = new Font("SansSerif", Font.BOLD, 11);
-
-	/**
-	 * Constructor 1 A panel for displaying a settlement map.
-	 */
-	public SettlementMapPanel(MainDesktopPane desktop, final SettlementWindow settlementWindow) {
-		super();
-		this.settlementWindow = settlementWindow;
-		this.desktop = desktop;
-
-		UnitManager unitManager = desktop.getSimulation().getUnitManager();
-		if (!unitManager.getSettlements().isEmpty())
-			settlement = (Settlement) unitManager.getSettlements().toArray()[0];
-
-		setLayout(new BorderLayout());
-
-		setDoubleBuffered(true);
-
-		// Initialize data members.
-		xPos = 0D;
-		yPos = 0D;
-		rotation = 0D;
-		scale = DEFAULT_SCALE;
-		showBuildingLabels = false;
-		showConstructionLabels = false;
-		showPersonLabels = false;
-		showVehicleLabels = false;
-		showRobotLabels = false;
-		showDaylightLayer = false; // turn off by default
-		selectedBuilding = new HashMap<>();
-		selectedPerson = new HashMap<>();
-		selectedRobot = new HashMap<>();
-	}
-
-	public void createUI() {
-
-		initLayers(desktop);
-
-		// Set foreground and background colors.
-		setOpaque(false);
-		setBackground(new Color(0,0,0,128));
-
-		setForeground(Color.ORANGE);
-
-		desktop.getSimulation().getMasterClock().addClockListener(this, 1000L);
-
-		detectMouseMovement();
-		setFocusable(true);
-		requestFocusInWindow();
-
-		setVisible(true);
-
-		repaint();
-	}
-
-	// Add initLayers()
-	public void initLayers(MainDesktopPane desktop) {
-
-		// Set up the dayNightMapLayer layers
-		dayNightMapLayer = new DayNightMapLayer(this);
-
-		// Check the DayNightLayer at the start of the sim
-		setShowDayNightLayer(false);
-
-		// Create map layers.
-		mapLayers = new ArrayList<>();
-		mapLayers.add(new BackgroundTileMapLayer(this));
-		mapLayers.add(dayNightMapLayer);
-		mapLayers.add(new StructureMapLayer(this));
-		mapLayers.add(new VehicleMapLayer(this));
-		mapLayers.add(new PersonMapLayer(this));
-		mapLayers.add(new RobotMapLayer(this));
-		mapLayers.add(new LabelMapLayer(this));
-
-		settlementTransparentPanel = new SettlementTransparentPanel(desktop, this);
-		settlementTransparentPanel.createAndShowGUI();
-
-		repaint();
-	}
-
-	/**
-	 * Constructor 2 A panel for initializing the display of a building svg image
-	 * by BuildingPanel
-	 */
-	public SettlementMapPanel(Settlement settlement, Building building) {
-		super();
-
-		// Initialize data members.
-		xPos = 0D;
-		yPos = 0D;
-		rotation = 0D;
-		scale = DEFAULT_SCALE;
-		this.settlement = settlement;
-		this.building = building;
-
-		mapLayers = new ArrayList<>(1);
-		mapLayers.add(new StructureMapLayer(this));
-
-		// Set preferred size.
-		setPreferredSize(new Dimension(100, 100));
-
-		// Set foreground and background colors.
-		setOpaque(true);
-	}
-
-
-	public void detectMouseMovement() {
-
-		addMouseMotionListener(new MouseMotionAdapter() {
-			@Override
-			public void mouseDragged(MouseEvent evt) {
-				// Move map center based on mouse drag difference.
-				double xDiff = evt.getX() - xLast;
-				double yDiff = evt.getY() - yLast;
-				moveCenter(xDiff, yDiff);
-				xLast = evt.getX();
-				yLast = evt.getY();
-			}
-
-			@Override
-			public void mouseMoved(MouseEvent evt) {
-				int x = evt.getX();
-				int y = evt.getY();
-
-				// Call to determine if it should display or remove the building coordinate within a building
-				showBuildingCoord(x, y);
-				// Display the pixel coordinate of the window panel
-				// Note: the top left-most corner of window panel is (0,0)
-				settlementWindow.setPixelXYCoord(x, y, false);
-				// Display the settlement map coordinate of the hovering mouse pointer
-				settlementWindow.setMapXYCoord(convertToSettlementLocation(x,y), false);
-
-				if (exit) {
-					exit = false;
-				}
-			}
-		});
-
-		addMouseListener(new MouseAdapter() {
-
-			@Override
-		    public void mouseEntered(MouseEvent evt) {
-				exit = false;
-			}
-
-			@Override
-			public void mouseExited(MouseEvent evt) {
-				if (!exit)  {
-					int x = evt.getX();
-					int y = evt.getY();
-					// Remove the pixel coordinate of the window panel
-					// Note: the top left most corner is (0,0)
-					settlementWindow.setPixelXYCoord(x, y, true);
-					// Remove the settlement map coordinate of the hovering mouse pointer
-					settlementWindow.setMapXYCoord(convertToSettlementLocation(x,y), true);
-					// Remove the building coordinate
-					settlementWindow.setBuildingXYCoord(0, 0, true);
-					exit = true;
-				}
-			}
-
-			@Override
-			public void mousePressed(MouseEvent evt) {
-				// Set initial mouse drag position.
-				xLast = evt.getX();
-				yLast = evt.getY();
-			}
-
-			@Override
-			public void mouseReleased(MouseEvent evt) {
-				if (evt.isPopupTrigger()) {
-					setCursor(new Cursor(Cursor.HAND_CURSOR));
-					doPop(evt);
-				}
-				else
-					setCursor(new Cursor(Cursor.DEFAULT_CURSOR));
-
-				// Reset them to zero to prevent over-dragging of the settlement map
-				xLast = 0;
-				yLast = 0;
-			}
-		});
-	}
-
-	/**
-	 * Checks if the player selected an unit
-	 *
-	 * @param evt
-	 */
-	private void doPop(final MouseEvent evt) {
-
-		int x = evt.getX();
-		int y = evt.getY();
-
-		final ConstructionSite site = selectConstructionSiteAt(x, y);
-		final Building building = selectBuildingAt(x, y);
-		final Vehicle vehicle = selectVehicleAt(x, y);
-		final Person person = selectPersonAt(x, y);
-		final Robot robot = selectRobotAt(x, y);
-
-		// Deconflict cases by the virtue of the if-else order below
-		// when one or more are detected
-		if (person != null) {
-			menu = new PopUpUnitMenu(settlementWindow, person);
-			menu.show(evt.getComponent(), x, y);
-		}
-		else if (robot != null) {
-			menu = new PopUpUnitMenu(settlementWindow, robot);
-			menu.show(evt.getComponent(), x, y);
-		}
-		else if (vehicle != null) {
-			menu = new PopUpUnitMenu(settlementWindow, vehicle);
-			menu.show(evt.getComponent(), x, y);
-		}
-		else if (building != null) {
-			menu = new PopUpUnitMenu(settlementWindow, building);
-			menu.show(evt.getComponent(), x, y);
-		}
-		else if (site != null) {
-			menu = new PopUpUnitMenu(settlementWindow, site);
-			menu.show(evt.getComponent(), x, y);
-		}
-		repaint();
-	}
-
-	/**
-	 * Displays the specific x y coordinates within a building
-	 * (based upon where the mouse is pointing at)
-	 *
-	 * @param xPixel the x pixel position on the displayed map.
-	 * @param yPixel the y pixel position on the displayed map.
-	 */
-	public void showBuildingCoord(int xPixel, int yPixel) {
-		boolean showBlank = true;
-
-		Point.Double clickPosition = convertToSettlementLocation(xPixel, yPixel);
-
-		Iterator<Building> j = settlement.getBuildingManager().getBuildings().iterator();
-		while (j.hasNext()) {
-			Building building = j.next();
-
-			if (!building.getInTransport()) {
-
-				double width = building.getWidth();
-				double length = building.getLength();
-				int facing = (int) building.getFacing();
-				double x = building.getPosition().getX();
-				double y = building.getPosition().getY();
-				double xx = 0;
-				double yy = 0;
-
-				if (facing == 0) {
-					xx = width / 2D;
-					yy = length / 2D;
-				} else if (facing == 90) {
-					yy = width / 2D;
-					xx = length / 2D;
-				}
-				// Loading Dock Garage
-				if (facing == 180) {
-					xx = width / 2D;
-					yy = length / 2D;
-				} else if (facing == 270) {
-					yy = width / 2D;
-					xx = length / 2D;
-				}
-
-				// Note: Both ERV Base and Starting ERV Base have 45 / 135 deg facing
-				// Fortunately, they both have the same width and length
-				else if (facing == 45) {
-					yy = width / 2D;
-					xx = length / 2D;
-				} else if (facing == 135) {
-					yy = width / 2D;
-					xx = length / 2D;
-				}
-
-				double c_x = clickPosition.getX();
-				double c_y = clickPosition.getY();
-
-				double distanceX = Math.round((c_x - x) * 100.0) / 100.0; // Math.abs(x - c_x);
-				double distanceY = Math.round((c_y - y) * 100.0) / 100.0; // Math.abs(y - c_y);
-
-				if (Math.abs(distanceX) <= xx && Math.abs(distanceY) <= yy) {
-					// Display the coordinate within a building of the hovering mouse pointer
-					settlementWindow.setBuildingXYCoord(distanceX, distanceY, false);
-					showBlank = false;
-					break;
-				}
-			}
-		}
-
-		if (showBlank)
-			// Remove the building coordinate
-			settlementWindow.setBuildingXYCoord(0, 0, true);
-	}
-
-	/**
-	 * Gets the settlement currently displayed.
-	 *
-	 * @return settlement or null if none.
-	 */
-	public Settlement getSettlement() {
-		return settlement;
-	}
-
-	/**
-	 * Gets the SettlementWindow class.
-	 *
-	 * @return settlementWindow or null if none.
-	 */
-	public SettlementWindow getSettlementWindow() {
-		return settlementWindow;
-	}
-
-	/**
-	 * Sets the settlement to display.
-	 *
-	 * @param settlement the settlement.
-	 */
-	public synchronized void setSettlement(Settlement newSettlement) {
-		if (newSettlement != settlement) {
-			this.settlement = newSettlement;
-			repaint();
-		}
-	}
-
-	/**
-	 * Gets the map scale.
-	 *
-	 * @return scale (pixels per meter).
-	 */
-	public double getScale() {
-		return scale;
-	}
-
-	/**
-	 * Sets the map scale.
-	 *
-	 * @param scale (pixels per meter).
-	 */
-	public void setScale(double scale) {
-		this.scale = scale;
-
-		// paintDoubleBuffer();
-		repaint();
-	}
-
-	/**
-	 * Gets the map rotation.
-	 *
-	 * @return rotation (radians).
-	 */
-	public double getRotation() {
-		return rotation;
-	}
-
-	/**
-	 * Sets the map rotation.
-	 *
-	 * @param rotation (radians).
-	 */
-	public void setRotation(double rotation) {
-		this.rotation = rotation;
-
-		// paintDoubleBuffer();
-		repaint();
-	}
-
-	/**
-	 * Resets the position, scale and rotation of the map. Separate function that
-	 * only uses one repaint.
-	 */
-	public void reCenter() {
-		xPos = 0D;
-		yPos = 0D;
-		setRotation(0D);
-		scale = DEFAULT_SCALE;
-
-		// paintDoubleBuffer();
-		repaint();
-	}
-
-	/**
-	 * Moves the center of the map by a given number of pixels.
-	 *
-	 * @param xDiff the X axis pixels.
-	 * @param yDiff the Y axis pixels.
-	 */
-	public void moveCenter(double xDiff, double yDiff) {
-		setCursor(new Cursor(Cursor.MOVE_CURSOR));
-		xDiff /= scale;
-		yDiff /= scale;
-
-		// Correct due to rotation of map.
-		double c = MoreMath.cos(rotation);
-		double s = MoreMath.sin(rotation);
-
-		double realXDiff = c * xDiff + s * yDiff;
-		double realYDiff = c * yDiff - s * xDiff;
-
-		xPos += realXDiff;
-		yPos += realYDiff;
-
-		// paintDoubleBuffer();
-		repaint();
-	}
-
-	/**
-	 * Selects a person if any person is at the given x and y pixel position.
-	 *
-	 * @param xPixel the x pixel position on the displayed map.
-	 * @param yPixel the y pixel position on the displayed map.
-	 * @return selectedPerson;
-	 */
-	public Person selectPersonAt(int xPixel, int yPixel) {
-		double range = WIDTH / scale;
-		Point.Double settlementPosition = convertToSettlementLocation(xPixel, yPixel);
-		Person selectedPerson = null;
-
-		Iterator<Person> i = CollectionUtils.getPeopleToDisplay(settlement).iterator();
-		while (i.hasNext()) {
-			Person person = i.next();
-			double distanceX = person.getPosition().getX() - settlementPosition.getX();
-			double distanceY = person.getPosition().getY() - settlementPosition.getY();
-			double distance = Math.hypot(distanceX, distanceY);
-			if (distance <= range) {
-				selectedPerson = person;
-			}
-		}
-
-		if (selectedPerson != null) {
-			selectPerson(selectedPerson);
-
-		}
-		return selectedPerson;
-	}
-
-	/**
-	 * Selects the robot if any robot is at the given x and y pixel position.
-	 *
-	 * @param xPixel the x pixel position on the displayed map.
-	 * @param yPixel the y pixel position on the displayed map.
-	 * @return selectedRobot;
-	 */
-	public Robot selectRobotAt(int xPixel, int yPixel) {
-		double range = WIDTH / scale;
-		Point.Double settlementPosition = convertToSettlementLocation(xPixel, yPixel);
-		Robot selectedRobot = null;
-
-		Iterator<Robot> i = RobotMapLayer.getRobotsToDisplay(settlement).iterator();
-		while (i.hasNext()) {
-			Robot robot = i.next();
-			double distanceX = robot.getPosition().getX() - settlementPosition.getX();
-			double distanceY = robot.getPosition().getY() - settlementPosition.getY();
-			double distance = Math.hypot(distanceX, distanceY);
-			if (distance <= range) {
-				selectedRobot = robot;
-			}
-		}
-
-		if (selectedRobot != null) {
-			selectRobot(selectedRobot);
-
-		}
-		return selectedRobot;
-	}
-
-	/**
-	 * Selects a building
-	 *
-	 * @param xPixel the x pixel position on the displayed map.
-	 * @param yPixel the y pixel position on the displayed map.
-	 * @return selectedBuilding
-	 */
-	public Building selectBuildingAt(int xPixel, int yPixel) {
-		Point.Double clickPosition = convertToSettlementLocation(xPixel, yPixel);
-		Building selectedBuilding = null;
-
-		Iterator<Building> j = settlement.getBuildingManager().getBuildings().iterator();
-		while (j.hasNext()) {
-			Building building = j.next();
-
-			if (!building.getInTransport()) {
-
-				double width = building.getWidth();
-				double length = building.getLength();
-				int facing = (int) building.getFacing();
-				double x = building.getPosition().getX();
-				double y = building.getPosition().getY();
-				double xx = 0;
-				double yy = 0;
-
-				if (facing == 0) {
-					xx = width / 2D;
-					yy = length / 2D;
-				} else if (facing == 90) {
-					yy = width / 2D;
-					xx = length / 2D;
-				}
-				// Loading Dock Garage
-				if (facing == 180) {
-					xx = width / 2D;
-					yy = length / 2D;
-				} else if (facing == 270) {
-					yy = width / 2D;
-					xx = length / 2D;
-				}
-
-				// Note: Both ERV Base and Starting ERV Base have 45 / 135 deg facing
-				// Fortunately, they both have the same width and length
-				else if (facing == 45) {
-					yy = width / 2D;
-					xx = length / 2D;
-				} else if (facing == 135) {
-					yy = width / 2D;
-					xx = length / 2D;
-				}
-
-				double c_x = clickPosition.getX();
-				double c_y = clickPosition.getY();
-
-				double distanceX = Math.round((c_x - x) * 100.0) / 100.0; // Math.abs(x - c_x);
-				double distanceY = Math.round((c_y - y) * 100.0) / 100.0; // Math.abs(y - c_y);
-
-				if (Math.abs(distanceX) <= xx && Math.abs(distanceY) <= yy) {
-					selectedBuilding = building;
-
-					if (selectedBuilding != null) {
-						selectBuilding(selectedBuilding);
-					}
-
-					break;
-				}
-			}
-		}
-		return selectedBuilding;
-	}
-
-	/**
-	 * Selects a construction site
-	 *
-	 * @param xPixel the x pixel position on the displayed map.
-	 * @param yPixel the y pixel position on the displayed map.
-	 * @return selected construction site
-	 */
-	public ConstructionSite selectConstructionSiteAt(int xPixel, int yPixel) {
-		Point.Double clickPosition = convertToSettlementLocation(xPixel, yPixel);
-		ConstructionSite site = null;
-
-		Iterator<ConstructionSite> j = settlement.getConstructionManager().getConstructionSites().iterator();
-		while (j.hasNext()) {
-			ConstructionSite s = j.next();
-
-			if (!LabelMapLayer.getConstructionLabel(s).equals(Msg.getString("LabelMapLayer.noConstruction"))) {
-				double width = s.getWidth();
-				double length = s.getLength();
-				int facing = (int) s.getFacing();
-				double x = s.getPosition().getX();
-				double y = s.getPosition().getY();
-				double xx = 0;
-				double yy = 0;
-
-				if (facing == 0) {
-					xx = width / 2D;
-					yy = length / 2D;
-				} else if (facing == 90) {
-					yy = width / 2D;
-					xx = length / 2D;
-				}
-				// Loading Dock Garage
-				if (facing == 180) {
-					xx = width / 2D;
-					yy = length / 2D;
-				} else if (facing == 270) {
-					yy = width / 2D;
-					xx = length / 2D;
-				}
-
-				// Note: Both ERV Base and Starting ERV Base have 45 / 135 deg facing
-				// Fortunately, they both have the same width and length
-				else if (facing == 45) {
-					yy = width / 2D;
-					xx = length / 2D;
-				} else if (facing == 135) {
-					yy = width / 2D;
-					xx = length / 2D;
-				}
-
-				double distanceX = Math.abs(x - clickPosition.getX());
-				double distanceY = Math.abs(y - clickPosition.getY());
-
-				if (distanceX <= xx && distanceY <= yy) {
-					site = s;
-					break;
-				}
-			}
-		}
-
-		return site;
-	}
-
-	/**
-	 * Selects a vehicle
-	 *
-	 * @param xPixel the x pixel position on the displayed map.
-	 * @param yPixel the y pixel position on the displayed map.
-	 * @return selectedVehicle
-	 */
-	public Vehicle selectVehicleAt(int xPixel, int yPixel) {
-		Point.Double settlementPosition = convertToSettlementLocation(xPixel, yPixel);
-
-		Vehicle selectedVehicle = null;
-
-		Iterator<Vehicle> j = returnVehicleList(settlement).iterator();
-		while (j.hasNext()) {
-			Vehicle vehicle = j.next();
-			double width = vehicle.getWidth(); // width is on y-axis ?
-			double length = vehicle.getLength(); // length is on x-axis ?
-			double newRange;
-
-			// Select whichever longer
-			if (width > length)
-				newRange = width / 2.0;
-			else
-				newRange = length / 2.0;
-
-			double x = vehicle.getPosition().getX();
-			double y = vehicle.getPosition().getY();
-
-			double distanceX = x - settlementPosition.getX();
-			double distanceY = y - settlementPosition.getY();
-			double distance = Math.hypot(distanceX, distanceY);
-			if (distance <= newRange) {
-				selectedVehicle = vehicle;
-
-				//// paintDoubleBuffer();
-				// repaint();
-			}
-		}
-		return selectedVehicle;
-	}
-
-	/**
-	 * Selects a vehicle, as used by TransportWizard
-	 *
-	 * @param xLoc the position of the template building on the displayed map.
-	 * @param yLoc the position of the template building on the displayed map.
-	 * @return selectedVehicle
-	 */
-	public Vehicle selectVehicleAsObstacle(double xLoc, double yLoc) {
-
-		Vehicle selectedVehicle = null;
-
-		Iterator<Vehicle> j = returnVehicleList(settlement).iterator();
-		while (j.hasNext()) {
-			Vehicle vehicle = j.next();
-			double width = vehicle.getWidth(); // width is on y-axis ?
-			double length = vehicle.getLength(); // length is on x-axis ?
-			double buildingWidth = 10;
-			double buildingLength = 10;
-			double newRange;
-
-			// Select whichever longer
-			if (width > length)
-				newRange = (width + buildingWidth) / 2.0;
-			else
-				newRange = (length + buildingLength) / 2.0;
-
-			double x = vehicle.getPosition().getX();
-			double y = vehicle.getPosition().getY();
-
-			// distances between the center of the vehicle and the center of the building
-			double distanceX = x - xLoc;
-			double distanceY = y - yLoc;
-			double distance = Math.hypot(distanceX, distanceY);
-			if (distance <= newRange) {
-				selectedVehicle = vehicle;
-
-				//// paintDoubleBuffer();
-				repaint();
-			}
-		}
-		return selectedVehicle;
-	}
-
-	public static List<Vehicle> returnVehicleList(Settlement settlement) {
-
-		List<Vehicle> result = new ArrayList<>();
-		if (settlement != null) {
-			Iterator<Vehicle> i = settlement.getParkedVehicles().iterator();
-			while (i.hasNext()) {
-				Vehicle vehicle = i.next();
-				result.add(vehicle);
-			}
-		}
-		return result;
-	}
-
-	/**
-	 * Selects a person on the map.
-	 *
-	 * @param person the selected person.
-	 */
-	public void selectPerson(Person person) {
-		if ((settlement != null) && (person != null)) {
-			Person currentlySelected = selectedPerson.get(settlement);
-			if (person.equals(currentlySelected)) {
-				selectedPerson.put(settlement, null);
-			} else {
-				selectedPerson.put(settlement, person);
-			}
-		}
-	}
-
-	/**
-	 * Displays the person on the map
-	 *
-	 * @param person
-	 */
-	public void displayPerson(Person person) {
-		if (settlement != null && person != null)
-			selectedPerson.put(settlement, person);
-	}
-
-	/**
-	 * Get the selected person for the current settlement.
-	 *
-	 * @return the selected person.
-	 */
-	public Person getSelectedPerson() {
-		Person result = null;
-		if (settlement != null) {
-			result = selectedPerson.get(settlement);
-		}
-		return result;
-	}
-
-	/**
-	 * Selects a building on the map.
-	 *
-	 * @param person the selected building.
-	 */
-	public void selectBuilding(Building building) {
-		if ((settlement != null) && (building != null)) {
-			Building currentlySelected = selectedBuilding.get(settlement);
-			if (building.equals(currentlySelected)) {
-				selectedBuilding.put(settlement, null);
-			} else {
-				selectedBuilding.put(settlement, building);
-			}
-		}
-	}
-
-	/**
-	 * Get the selected building for the current settlement.
-	 *
-	 * @return the selected building.
-	 */
-	public Building getSelectedBuilding() {
-		Building result = null;
-		if (settlement != null) {
-			result = selectedBuilding.get(settlement);
-		}
-		return result;
-	}
-
-	/**
-	 * Selects a robot on the map.
-	 *
-	 * @param robot the selected robot.
-	 */
-	public void selectRobot(Robot robot) {
-		if ((settlement != null) && (robot != null)) {
-			Robot currentlySelected = selectedRobot.get(settlement);
-			if (robot.equals(currentlySelected)) {
-				selectedRobot.put(settlement, null);
-			} else {
-				selectedRobot.put(settlement, robot);
-			}
-		}
-	}
-
-	/**
-	 * Displays the robot on the map
-	 *
-	 * @param robot
-	 */
-	public void displayRobot(Robot robot) {
-		if (settlement != null && robot != null)
-			selectedRobot.put(settlement, robot);
-	}
-
-	/**
-	 * Get the selected Robot for the current settlement.
-	 *
-	 * @return the selected Robot.
-	 */
-	public Robot getSelectedRobot() {
-		Robot result = null;
-		if (settlement != null) {
-			result = selectedRobot.get(settlement);
-		}
-		return result;
-	}
-
-	/**
-	 * Convert a pixel X,Y position to a X,Y (meter) position local to the
-	 * settlement in view.
-	 *
-	 * @param xPixel the pixel X position.
-	 * @param yPixel the pixel Y position.
-	 * @return the X,Y settlement position.
-	 */
-	public Point.Double convertToSettlementLocation(int xPixel, int yPixel) {
-
-		Point.Double result = new Point.Double(0D, 0D);
-
-		double xDiff1 = (getWidth() / 2) - xPixel;
-		double yDiff1 = (getHeight() / 2) - yPixel;
-
-		double xDiff2 = xDiff1 / scale;
-		double yDiff2 = yDiff1 / scale;
-
-		// Correct due to rotation of map.
-		double xDiff3 = (Math.cos(rotation) * xDiff2) + (Math.sin(rotation) * yDiff2);
-		double yDiff3 = (Math.cos(rotation) * yDiff2) - (Math.sin(rotation) * xDiff2);
-
-		double newXPos = xPos + xDiff3;
-		double newYPos = yPos + yDiff3;
-
-		result.setLocation(newXPos, newYPos);
-
-		return result;
-	}
-
-	/**
-	 * Checks if building labels should be displayed.
-	 *
-	 * @return true if building labels should be displayed.
-	 */
-	public boolean isShowBuildingLabels() {
-		return showBuildingLabels;
-	}
-
-	/**
-	 * Sets if building labels should be displayed.
-	 *
-	 * @param showLabels true if building labels should be displayed.
-	 */
-	public void setShowBuildingLabels(boolean showLabels) {
-		this.showBuildingLabels = showLabels;
-		repaint();
-	}
-
-	/**
-	 * Checks if construction site labels should be displayed.
-	 *
-	 * @return true if construction site labels should be displayed.
-	 */
-	public boolean isShowConstructionLabels() {
-		return showConstructionLabels;
-	}
-
-	/**
-	 * Sets if construction site labels should be displayed.
-	 *
-	 * @param showLabels true if construction site labels should be displayed.
-	 */
-	public void setShowConstructionLabels(boolean showLabels) {
-		this.showConstructionLabels = showLabels;
-		repaint();
-	}
-
-	/**
-	 * Checks if person labels should be displayed.
-	 *
-	 * @return true if person labels should be displayed.
-	 */
-	public boolean isShowPersonLabels() {
-		return showPersonLabels;
-	}
-
-	/**
-	 * Sets if person labels should be displayed.
-	 *
-	 * @param showLabels true if person labels should be displayed.
-	 */
-	public void setShowPersonLabels(boolean showLabels) {
-		this.showPersonLabels = showLabels;
-		repaint();
-	}
-
-	/**
-	 * Checks if Robot labels should be displayed.
-	 *
-	 * @return true if Robot labels should be displayed.
-	 */
-	public boolean isShowRobotLabels() {
-		return showRobotLabels;
-	}
-
-	/**
-	 * Sets if Robot labels should be displayed.
-	 *
-	 * @param showLabels true if Robot labels should be displayed.
-	 */
-	public void setShowRobotLabels(boolean showLabels) {
-		this.showRobotLabels = showLabels;
-		repaint();
-	}
-
-	/**
-	 * Checks if vehicle labels should be displayed.
-	 *
-	 * @return true if vehicle labels should be displayed.
-	 */
-	public boolean isShowVehicleLabels() {
-		return showVehicleLabels;
-	}
-
-	/**
-	 * Sets if vehicle labels should be displayed.
-	 *
-	 * @param showLabels true if vehicle labels should be displayed.
-	 */
-	public void setShowVehicleLabels(boolean showLabels) {
-		this.showVehicleLabels = showLabels;
-		repaint();
-	}
-
-	/**
-	 * Checks if DaylightLayer should be displayed.
-	 *
-	 * @return true if DaylightLayer should be displayed.
-	 */
-	public boolean isDaylightTrackingOn() {
-		return showDaylightLayer;
-	}
-
-	/**
-	 * Sets if DayNightLayershould be displayed.
-	 *
-	 * @param showDayNightLayer true if DayNightLayer should be displayed.
-	 */
-	public void setShowDayNightLayer(boolean showDayNightLayer) {
-		this.showDaylightLayer = showDayNightLayer;
-		repaint();
-	}
-
-	public DayNightMapLayer getDayNightMapLayer() {
-		return dayNightMapLayer;
-	}
-
-
-	public void paintComponent(Graphics g) {
-		super.paintComponent(g);
-
-		if (building != null
-				|| (desktop != null && settlementWindow.isShowing() && desktop.isToolWindowOpen(SettlementWindow.NAME))) {
-			Graphics2D g2d = (Graphics2D) g;
-
-			g2d.setFont(font);
-
-			// Set graphics rendering hints.
-			g2d.setRenderingHint(RenderingHints.KEY_ANTIALIASING, RenderingHints.VALUE_ANTIALIAS_ON);
-			g2d.setRenderingHint(RenderingHints.KEY_TEXT_ANTIALIASING, RenderingHints.VALUE_TEXT_ANTIALIAS_ON);
-			g2d.setRenderingHint(RenderingHints.KEY_RENDERING, RenderingHints.VALUE_RENDER_QUALITY);
-			g2d.setRenderingHint(RenderingHints.KEY_STROKE_CONTROL, RenderingHints.VALUE_STROKE_PURE);
-
-			// Display all map layers.
-			Iterator<SettlementMapLayer> i = mapLayers.iterator();
-			while (i.hasNext()) {
-				// Add building parameter
-				i.next().displayLayer(g2d, settlement, building, xPos, yPos, getWidth(), getHeight(), rotation, scale);
-			}
-		}
-	}
-
-	public SettlementTransparentPanel getSettlementTransparentPanel() {
-		return settlementTransparentPanel;
-	}
-
-	@Override
-	public void clockPulse(ClockPulse pulse) {
-<<<<<<< HEAD
-=======
-		// nothing
-	}
-
-	@Override
-	public void uiPulse(double time) {
->>>>>>> e8b9f420
-		if (isShowing() && desktop.isToolWindowOpen(SettlementWindow.NAME)) {
-			repaint();
-		}
-	}
-
-	@Override
-	public void pauseChange(boolean isPaused, boolean showPane) {
-	}
-
-	/**
-	 * Cleans up the map panel for disposal.
-	 */
-	public void destroy() {
-		// Remove clock listener.
-		desktop.getSimulation().getMasterClock().removeClockListener(this);
-
-		settlementTransparentPanel.destroy();
-		
-		menu = null;
-		settlement = null;
-		selectedPerson = null;
-		building = null;
-		settlementWindow = null;
-
-		// Destroy all map layers.
-		Iterator<SettlementMapLayer> i = mapLayers.iterator();
-		while (i.hasNext()) {
-			i.next().destroy();
-		}
-
-		mapLayers = null;
-		selectedRobot = null;
-		building = null;
-		settlementTransparentPanel = null;
-	}
-}
+/**
+ * Mars Simulation Project
+ * SettlementMapPanel.java
+ * @date 2021-12-22
+ * @author Scott Davis
+ */
+package org.mars_sim.msp.ui.swing.tool.settlement;
+
+import java.awt.BorderLayout;
+import java.awt.Color;
+import java.awt.Cursor;
+import java.awt.Dimension;
+import java.awt.Font;
+import java.awt.Graphics;
+import java.awt.Graphics2D;
+import java.awt.Point;
+import java.awt.RenderingHints;
+import java.awt.event.MouseAdapter;
+import java.awt.event.MouseEvent;
+import java.awt.event.MouseMotionAdapter;
+import java.util.ArrayList;
+import java.util.HashMap;
+import java.util.Iterator;
+import java.util.List;
+import java.util.Map;
+
+import org.mars_sim.msp.core.CollectionUtils;
+import org.mars_sim.msp.core.Msg;
+import org.mars_sim.msp.core.UnitManager;
+import org.mars_sim.msp.core.person.Person;
+import org.mars_sim.msp.core.robot.Robot;
+import org.mars_sim.msp.core.structure.Settlement;
+import org.mars_sim.msp.core.structure.building.Building;
+import org.mars_sim.msp.core.structure.construction.ConstructionSite;
+import org.mars_sim.msp.core.time.ClockListener;
+import org.mars_sim.msp.core.time.ClockPulse;
+import org.mars_sim.msp.core.tool.MoreMath;
+import org.mars_sim.msp.core.vehicle.Vehicle;
+import org.mars_sim.msp.ui.swing.MainDesktopPane;
+
+import com.alee.laf.panel.WebPanel;
+
+/**
+ * A panel for displaying the settlement map.
+ */
+@SuppressWarnings("serial")
+public class SettlementMapPanel extends WebPanel implements ClockListener {
+
+	// Static members.
+	private static final double WIDTH = 6D;
+	public static final double DEFAULT_SCALE = 10D;
+
+	// Data members
+	private boolean exit = true;
+
+	private double xPos;
+	private double yPos;
+	private double rotation;
+	private double scale;
+
+	/** Last X mouse drag position. */
+	private int xLast;
+	/** Last Y mouse drag position. */
+	private int yLast;
+
+	private boolean showBuildingLabels;
+	private boolean showConstructionLabels;
+	private boolean showPersonLabels;
+	private boolean showVehicleLabels;
+	private boolean showRobotLabels;
+	private boolean showDaylightLayer;
+
+	private MainDesktopPane desktop;
+
+	private Building building;
+	private SettlementWindow settlementWindow;
+	private Settlement settlement;
+	private PopUpUnitMenu menu;
+	private SettlementTransparentPanel settlementTransparentPanel;
+
+	private DayNightMapLayer dayNightMapLayer;
+
+	private List<SettlementMapLayer> mapLayers;
+	private Map<Settlement, Person> selectedPerson;
+	private Map<Settlement, Robot> selectedRobot;
+	private Map<Settlement, Building> selectedBuilding;
+
+	private Font font = new Font("SansSerif", Font.BOLD, 11);
+
+	/**
+	 * Constructor 1 A panel for displaying a settlement map.
+	 */
+	public SettlementMapPanel(MainDesktopPane desktop, final SettlementWindow settlementWindow) {
+		super();
+		this.settlementWindow = settlementWindow;
+		this.desktop = desktop;
+
+		UnitManager unitManager = desktop.getSimulation().getUnitManager();
+		if (!unitManager.getSettlements().isEmpty())
+			settlement = (Settlement) unitManager.getSettlements().toArray()[0];
+
+		setLayout(new BorderLayout());
+
+		setDoubleBuffered(true);
+
+		// Initialize data members.
+		xPos = 0D;
+		yPos = 0D;
+		rotation = 0D;
+		scale = DEFAULT_SCALE;
+		showBuildingLabels = false;
+		showConstructionLabels = false;
+		showPersonLabels = false;
+		showVehicleLabels = false;
+		showRobotLabels = false;
+		showDaylightLayer = false; // turn off by default
+		selectedBuilding = new HashMap<>();
+		selectedPerson = new HashMap<>();
+		selectedRobot = new HashMap<>();
+	}
+
+	public void createUI() {
+
+		initLayers(desktop);
+
+		// Set foreground and background colors.
+		setOpaque(false);
+		setBackground(new Color(0,0,0,128));
+
+		setForeground(Color.ORANGE);
+
+		desktop.getSimulation().getMasterClock().addClockListener(this, 1000L);
+
+		detectMouseMovement();
+		setFocusable(true);
+		requestFocusInWindow();
+
+		setVisible(true);
+
+		repaint();
+	}
+
+	// Add initLayers()
+	public void initLayers(MainDesktopPane desktop) {
+
+		// Set up the dayNightMapLayer layers
+		dayNightMapLayer = new DayNightMapLayer(this);
+
+		// Check the DayNightLayer at the start of the sim
+		setShowDayNightLayer(false);
+
+		// Create map layers.
+		mapLayers = new ArrayList<>();
+		mapLayers.add(new BackgroundTileMapLayer(this));
+		mapLayers.add(dayNightMapLayer);
+		mapLayers.add(new StructureMapLayer(this));
+		mapLayers.add(new VehicleMapLayer(this));
+		mapLayers.add(new PersonMapLayer(this));
+		mapLayers.add(new RobotMapLayer(this));
+		mapLayers.add(new LabelMapLayer(this));
+
+		settlementTransparentPanel = new SettlementTransparentPanel(desktop, this);
+		settlementTransparentPanel.createAndShowGUI();
+
+		repaint();
+	}
+
+	/**
+	 * Constructor 2 A panel for initializing the display of a building svg image
+	 * by BuildingPanel
+	 */
+	public SettlementMapPanel(Settlement settlement, Building building) {
+		super();
+
+		// Initialize data members.
+		xPos = 0D;
+		yPos = 0D;
+		rotation = 0D;
+		scale = DEFAULT_SCALE;
+		this.settlement = settlement;
+		this.building = building;
+
+		mapLayers = new ArrayList<>(1);
+		mapLayers.add(new StructureMapLayer(this));
+
+		// Set preferred size.
+		setPreferredSize(new Dimension(100, 100));
+
+		// Set foreground and background colors.
+		setOpaque(true);
+	}
+
+
+	public void detectMouseMovement() {
+
+		addMouseMotionListener(new MouseMotionAdapter() {
+			@Override
+			public void mouseDragged(MouseEvent evt) {
+				// Move map center based on mouse drag difference.
+				double xDiff = evt.getX() - xLast;
+				double yDiff = evt.getY() - yLast;
+				moveCenter(xDiff, yDiff);
+				xLast = evt.getX();
+				yLast = evt.getY();
+			}
+
+			@Override
+			public void mouseMoved(MouseEvent evt) {
+				int x = evt.getX();
+				int y = evt.getY();
+
+				// Call to determine if it should display or remove the building coordinate within a building
+				showBuildingCoord(x, y);
+				// Display the pixel coordinate of the window panel
+				// Note: the top left-most corner of window panel is (0,0)
+				settlementWindow.setPixelXYCoord(x, y, false);
+				// Display the settlement map coordinate of the hovering mouse pointer
+				settlementWindow.setMapXYCoord(convertToSettlementLocation(x,y), false);
+
+				if (exit) {
+					exit = false;
+				}
+			}
+		});
+
+		addMouseListener(new MouseAdapter() {
+
+			@Override
+		    public void mouseEntered(MouseEvent evt) {
+				exit = false;
+			}
+
+			@Override
+			public void mouseExited(MouseEvent evt) {
+				if (!exit)  {
+					int x = evt.getX();
+					int y = evt.getY();
+					// Remove the pixel coordinate of the window panel
+					// Note: the top left most corner is (0,0)
+					settlementWindow.setPixelXYCoord(x, y, true);
+					// Remove the settlement map coordinate of the hovering mouse pointer
+					settlementWindow.setMapXYCoord(convertToSettlementLocation(x,y), true);
+					// Remove the building coordinate
+					settlementWindow.setBuildingXYCoord(0, 0, true);
+					exit = true;
+				}
+			}
+
+			@Override
+			public void mousePressed(MouseEvent evt) {
+				// Set initial mouse drag position.
+				xLast = evt.getX();
+				yLast = evt.getY();
+			}
+
+			@Override
+			public void mouseReleased(MouseEvent evt) {
+				if (evt.isPopupTrigger()) {
+					setCursor(new Cursor(Cursor.HAND_CURSOR));
+					doPop(evt);
+				}
+				else
+					setCursor(new Cursor(Cursor.DEFAULT_CURSOR));
+
+				// Reset them to zero to prevent over-dragging of the settlement map
+				xLast = 0;
+				yLast = 0;
+			}
+		});
+	}
+
+	/**
+	 * Checks if the player selected an unit
+	 *
+	 * @param evt
+	 */
+	private void doPop(final MouseEvent evt) {
+
+		int x = evt.getX();
+		int y = evt.getY();
+
+		final ConstructionSite site = selectConstructionSiteAt(x, y);
+		final Building building = selectBuildingAt(x, y);
+		final Vehicle vehicle = selectVehicleAt(x, y);
+		final Person person = selectPersonAt(x, y);
+		final Robot robot = selectRobotAt(x, y);
+
+		// Deconflict cases by the virtue of the if-else order below
+		// when one or more are detected
+		if (person != null) {
+			menu = new PopUpUnitMenu(settlementWindow, person);
+			menu.show(evt.getComponent(), x, y);
+		}
+		else if (robot != null) {
+			menu = new PopUpUnitMenu(settlementWindow, robot);
+			menu.show(evt.getComponent(), x, y);
+		}
+		else if (vehicle != null) {
+			menu = new PopUpUnitMenu(settlementWindow, vehicle);
+			menu.show(evt.getComponent(), x, y);
+		}
+		else if (building != null) {
+			menu = new PopUpUnitMenu(settlementWindow, building);
+			menu.show(evt.getComponent(), x, y);
+		}
+		else if (site != null) {
+			menu = new PopUpUnitMenu(settlementWindow, site);
+			menu.show(evt.getComponent(), x, y);
+		}
+		repaint();
+	}
+
+	/**
+	 * Displays the specific x y coordinates within a building
+	 * (based upon where the mouse is pointing at)
+	 *
+	 * @param xPixel the x pixel position on the displayed map.
+	 * @param yPixel the y pixel position on the displayed map.
+	 */
+	public void showBuildingCoord(int xPixel, int yPixel) {
+		boolean showBlank = true;
+
+		Point.Double clickPosition = convertToSettlementLocation(xPixel, yPixel);
+
+		Iterator<Building> j = settlement.getBuildingManager().getBuildings().iterator();
+		while (j.hasNext()) {
+			Building building = j.next();
+
+			if (!building.getInTransport()) {
+
+				double width = building.getWidth();
+				double length = building.getLength();
+				int facing = (int) building.getFacing();
+				double x = building.getPosition().getX();
+				double y = building.getPosition().getY();
+				double xx = 0;
+				double yy = 0;
+
+				if (facing == 0) {
+					xx = width / 2D;
+					yy = length / 2D;
+				} else if (facing == 90) {
+					yy = width / 2D;
+					xx = length / 2D;
+				}
+				// Loading Dock Garage
+				if (facing == 180) {
+					xx = width / 2D;
+					yy = length / 2D;
+				} else if (facing == 270) {
+					yy = width / 2D;
+					xx = length / 2D;
+				}
+
+				// Note: Both ERV Base and Starting ERV Base have 45 / 135 deg facing
+				// Fortunately, they both have the same width and length
+				else if (facing == 45) {
+					yy = width / 2D;
+					xx = length / 2D;
+				} else if (facing == 135) {
+					yy = width / 2D;
+					xx = length / 2D;
+				}
+
+				double c_x = clickPosition.getX();
+				double c_y = clickPosition.getY();
+
+				double distanceX = Math.round((c_x - x) * 100.0) / 100.0; // Math.abs(x - c_x);
+				double distanceY = Math.round((c_y - y) * 100.0) / 100.0; // Math.abs(y - c_y);
+
+				if (Math.abs(distanceX) <= xx && Math.abs(distanceY) <= yy) {
+					// Display the coordinate within a building of the hovering mouse pointer
+					settlementWindow.setBuildingXYCoord(distanceX, distanceY, false);
+					showBlank = false;
+					break;
+				}
+			}
+		}
+
+		if (showBlank)
+			// Remove the building coordinate
+			settlementWindow.setBuildingXYCoord(0, 0, true);
+	}
+
+	/**
+	 * Gets the settlement currently displayed.
+	 *
+	 * @return settlement or null if none.
+	 */
+	public Settlement getSettlement() {
+		return settlement;
+	}
+
+	/**
+	 * Gets the SettlementWindow class.
+	 *
+	 * @return settlementWindow or null if none.
+	 */
+	public SettlementWindow getSettlementWindow() {
+		return settlementWindow;
+	}
+
+	/**
+	 * Sets the settlement to display.
+	 *
+	 * @param settlement the settlement.
+	 */
+	public synchronized void setSettlement(Settlement newSettlement) {
+		if (newSettlement != settlement) {
+			this.settlement = newSettlement;
+			repaint();
+		}
+	}
+
+	/**
+	 * Gets the map scale.
+	 *
+	 * @return scale (pixels per meter).
+	 */
+	public double getScale() {
+		return scale;
+	}
+
+	/**
+	 * Sets the map scale.
+	 *
+	 * @param scale (pixels per meter).
+	 */
+	public void setScale(double scale) {
+		this.scale = scale;
+
+		// paintDoubleBuffer();
+		repaint();
+	}
+
+	/**
+	 * Gets the map rotation.
+	 *
+	 * @return rotation (radians).
+	 */
+	public double getRotation() {
+		return rotation;
+	}
+
+	/**
+	 * Sets the map rotation.
+	 *
+	 * @param rotation (radians).
+	 */
+	public void setRotation(double rotation) {
+		this.rotation = rotation;
+
+		// paintDoubleBuffer();
+		repaint();
+	}
+
+	/**
+	 * Resets the position, scale and rotation of the map. Separate function that
+	 * only uses one repaint.
+	 */
+	public void reCenter() {
+		xPos = 0D;
+		yPos = 0D;
+		setRotation(0D);
+		scale = DEFAULT_SCALE;
+
+		// paintDoubleBuffer();
+		repaint();
+	}
+
+	/**
+	 * Moves the center of the map by a given number of pixels.
+	 *
+	 * @param xDiff the X axis pixels.
+	 * @param yDiff the Y axis pixels.
+	 */
+	public void moveCenter(double xDiff, double yDiff) {
+		setCursor(new Cursor(Cursor.MOVE_CURSOR));
+		xDiff /= scale;
+		yDiff /= scale;
+
+		// Correct due to rotation of map.
+		double c = MoreMath.cos(rotation);
+		double s = MoreMath.sin(rotation);
+
+		double realXDiff = c * xDiff + s * yDiff;
+		double realYDiff = c * yDiff - s * xDiff;
+
+		xPos += realXDiff;
+		yPos += realYDiff;
+
+		// paintDoubleBuffer();
+		repaint();
+	}
+
+	/**
+	 * Selects a person if any person is at the given x and y pixel position.
+	 *
+	 * @param xPixel the x pixel position on the displayed map.
+	 * @param yPixel the y pixel position on the displayed map.
+	 * @return selectedPerson;
+	 */
+	public Person selectPersonAt(int xPixel, int yPixel) {
+		double range = WIDTH / scale;
+		Point.Double settlementPosition = convertToSettlementLocation(xPixel, yPixel);
+		Person selectedPerson = null;
+
+		Iterator<Person> i = CollectionUtils.getPeopleToDisplay(settlement).iterator();
+		while (i.hasNext()) {
+			Person person = i.next();
+			double distanceX = person.getPosition().getX() - settlementPosition.getX();
+			double distanceY = person.getPosition().getY() - settlementPosition.getY();
+			double distance = Math.hypot(distanceX, distanceY);
+			if (distance <= range) {
+				selectedPerson = person;
+			}
+		}
+
+		if (selectedPerson != null) {
+			selectPerson(selectedPerson);
+
+		}
+		return selectedPerson;
+	}
+
+	/**
+	 * Selects the robot if any robot is at the given x and y pixel position.
+	 *
+	 * @param xPixel the x pixel position on the displayed map.
+	 * @param yPixel the y pixel position on the displayed map.
+	 * @return selectedRobot;
+	 */
+	public Robot selectRobotAt(int xPixel, int yPixel) {
+		double range = WIDTH / scale;
+		Point.Double settlementPosition = convertToSettlementLocation(xPixel, yPixel);
+		Robot selectedRobot = null;
+
+		Iterator<Robot> i = RobotMapLayer.getRobotsToDisplay(settlement).iterator();
+		while (i.hasNext()) {
+			Robot robot = i.next();
+			double distanceX = robot.getPosition().getX() - settlementPosition.getX();
+			double distanceY = robot.getPosition().getY() - settlementPosition.getY();
+			double distance = Math.hypot(distanceX, distanceY);
+			if (distance <= range) {
+				selectedRobot = robot;
+			}
+		}
+
+		if (selectedRobot != null) {
+			selectRobot(selectedRobot);
+
+		}
+		return selectedRobot;
+	}
+
+	/**
+	 * Selects a building
+	 *
+	 * @param xPixel the x pixel position on the displayed map.
+	 * @param yPixel the y pixel position on the displayed map.
+	 * @return selectedBuilding
+	 */
+	public Building selectBuildingAt(int xPixel, int yPixel) {
+		Point.Double clickPosition = convertToSettlementLocation(xPixel, yPixel);
+		Building selectedBuilding = null;
+
+		Iterator<Building> j = settlement.getBuildingManager().getBuildings().iterator();
+		while (j.hasNext()) {
+			Building building = j.next();
+
+			if (!building.getInTransport()) {
+
+				double width = building.getWidth();
+				double length = building.getLength();
+				int facing = (int) building.getFacing();
+				double x = building.getPosition().getX();
+				double y = building.getPosition().getY();
+				double xx = 0;
+				double yy = 0;
+
+				if (facing == 0) {
+					xx = width / 2D;
+					yy = length / 2D;
+				} else if (facing == 90) {
+					yy = width / 2D;
+					xx = length / 2D;
+				}
+				// Loading Dock Garage
+				if (facing == 180) {
+					xx = width / 2D;
+					yy = length / 2D;
+				} else if (facing == 270) {
+					yy = width / 2D;
+					xx = length / 2D;
+				}
+
+				// Note: Both ERV Base and Starting ERV Base have 45 / 135 deg facing
+				// Fortunately, they both have the same width and length
+				else if (facing == 45) {
+					yy = width / 2D;
+					xx = length / 2D;
+				} else if (facing == 135) {
+					yy = width / 2D;
+					xx = length / 2D;
+				}
+
+				double c_x = clickPosition.getX();
+				double c_y = clickPosition.getY();
+
+				double distanceX = Math.round((c_x - x) * 100.0) / 100.0; // Math.abs(x - c_x);
+				double distanceY = Math.round((c_y - y) * 100.0) / 100.0; // Math.abs(y - c_y);
+
+				if (Math.abs(distanceX) <= xx && Math.abs(distanceY) <= yy) {
+					selectedBuilding = building;
+
+					if (selectedBuilding != null) {
+						selectBuilding(selectedBuilding);
+					}
+
+					break;
+				}
+			}
+		}
+		return selectedBuilding;
+	}
+
+	/**
+	 * Selects a construction site
+	 *
+	 * @param xPixel the x pixel position on the displayed map.
+	 * @param yPixel the y pixel position on the displayed map.
+	 * @return selected construction site
+	 */
+	public ConstructionSite selectConstructionSiteAt(int xPixel, int yPixel) {
+		Point.Double clickPosition = convertToSettlementLocation(xPixel, yPixel);
+		ConstructionSite site = null;
+
+		Iterator<ConstructionSite> j = settlement.getConstructionManager().getConstructionSites().iterator();
+		while (j.hasNext()) {
+			ConstructionSite s = j.next();
+
+			if (!LabelMapLayer.getConstructionLabel(s).equals(Msg.getString("LabelMapLayer.noConstruction"))) {
+				double width = s.getWidth();
+				double length = s.getLength();
+				int facing = (int) s.getFacing();
+				double x = s.getPosition().getX();
+				double y = s.getPosition().getY();
+				double xx = 0;
+				double yy = 0;
+
+				if (facing == 0) {
+					xx = width / 2D;
+					yy = length / 2D;
+				} else if (facing == 90) {
+					yy = width / 2D;
+					xx = length / 2D;
+				}
+				// Loading Dock Garage
+				if (facing == 180) {
+					xx = width / 2D;
+					yy = length / 2D;
+				} else if (facing == 270) {
+					yy = width / 2D;
+					xx = length / 2D;
+				}
+
+				// Note: Both ERV Base and Starting ERV Base have 45 / 135 deg facing
+				// Fortunately, they both have the same width and length
+				else if (facing == 45) {
+					yy = width / 2D;
+					xx = length / 2D;
+				} else if (facing == 135) {
+					yy = width / 2D;
+					xx = length / 2D;
+				}
+
+				double distanceX = Math.abs(x - clickPosition.getX());
+				double distanceY = Math.abs(y - clickPosition.getY());
+
+				if (distanceX <= xx && distanceY <= yy) {
+					site = s;
+					break;
+				}
+			}
+		}
+
+		return site;
+	}
+
+	/**
+	 * Selects a vehicle
+	 *
+	 * @param xPixel the x pixel position on the displayed map.
+	 * @param yPixel the y pixel position on the displayed map.
+	 * @return selectedVehicle
+	 */
+	public Vehicle selectVehicleAt(int xPixel, int yPixel) {
+		Point.Double settlementPosition = convertToSettlementLocation(xPixel, yPixel);
+
+		Vehicle selectedVehicle = null;
+
+		Iterator<Vehicle> j = returnVehicleList(settlement).iterator();
+		while (j.hasNext()) {
+			Vehicle vehicle = j.next();
+			double width = vehicle.getWidth(); // width is on y-axis ?
+			double length = vehicle.getLength(); // length is on x-axis ?
+			double newRange;
+
+			// Select whichever longer
+			if (width > length)
+				newRange = width / 2.0;
+			else
+				newRange = length / 2.0;
+
+			double x = vehicle.getPosition().getX();
+			double y = vehicle.getPosition().getY();
+
+			double distanceX = x - settlementPosition.getX();
+			double distanceY = y - settlementPosition.getY();
+			double distance = Math.hypot(distanceX, distanceY);
+			if (distance <= newRange) {
+				selectedVehicle = vehicle;
+
+				//// paintDoubleBuffer();
+				// repaint();
+			}
+		}
+		return selectedVehicle;
+	}
+
+	/**
+	 * Selects a vehicle, as used by TransportWizard
+	 *
+	 * @param xLoc the position of the template building on the displayed map.
+	 * @param yLoc the position of the template building on the displayed map.
+	 * @return selectedVehicle
+	 */
+	public Vehicle selectVehicleAsObstacle(double xLoc, double yLoc) {
+
+		Vehicle selectedVehicle = null;
+
+		Iterator<Vehicle> j = returnVehicleList(settlement).iterator();
+		while (j.hasNext()) {
+			Vehicle vehicle = j.next();
+			double width = vehicle.getWidth(); // width is on y-axis ?
+			double length = vehicle.getLength(); // length is on x-axis ?
+			double buildingWidth = 10;
+			double buildingLength = 10;
+			double newRange;
+
+			// Select whichever longer
+			if (width > length)
+				newRange = (width + buildingWidth) / 2.0;
+			else
+				newRange = (length + buildingLength) / 2.0;
+
+			double x = vehicle.getPosition().getX();
+			double y = vehicle.getPosition().getY();
+
+			// distances between the center of the vehicle and the center of the building
+			double distanceX = x - xLoc;
+			double distanceY = y - yLoc;
+			double distance = Math.hypot(distanceX, distanceY);
+			if (distance <= newRange) {
+				selectedVehicle = vehicle;
+
+				//// paintDoubleBuffer();
+				repaint();
+			}
+		}
+		return selectedVehicle;
+	}
+
+	public static List<Vehicle> returnVehicleList(Settlement settlement) {
+
+		List<Vehicle> result = new ArrayList<>();
+		if (settlement != null) {
+			Iterator<Vehicle> i = settlement.getParkedVehicles().iterator();
+			while (i.hasNext()) {
+				Vehicle vehicle = i.next();
+				result.add(vehicle);
+			}
+		}
+		return result;
+	}
+
+	/**
+	 * Selects a person on the map.
+	 *
+	 * @param person the selected person.
+	 */
+	public void selectPerson(Person person) {
+		if ((settlement != null) && (person != null)) {
+			Person currentlySelected = selectedPerson.get(settlement);
+			if (person.equals(currentlySelected)) {
+				selectedPerson.put(settlement, null);
+			} else {
+				selectedPerson.put(settlement, person);
+			}
+		}
+	}
+
+	/**
+	 * Displays the person on the map
+	 *
+	 * @param person
+	 */
+	public void displayPerson(Person person) {
+		if (settlement != null && person != null)
+			selectedPerson.put(settlement, person);
+	}
+
+	/**
+	 * Get the selected person for the current settlement.
+	 *
+	 * @return the selected person.
+	 */
+	public Person getSelectedPerson() {
+		Person result = null;
+		if (settlement != null) {
+			result = selectedPerson.get(settlement);
+		}
+		return result;
+	}
+
+	/**
+	 * Selects a building on the map.
+	 *
+	 * @param person the selected building.
+	 */
+	public void selectBuilding(Building building) {
+		if ((settlement != null) && (building != null)) {
+			Building currentlySelected = selectedBuilding.get(settlement);
+			if (building.equals(currentlySelected)) {
+				selectedBuilding.put(settlement, null);
+			} else {
+				selectedBuilding.put(settlement, building);
+			}
+		}
+	}
+
+	/**
+	 * Get the selected building for the current settlement.
+	 *
+	 * @return the selected building.
+	 */
+	public Building getSelectedBuilding() {
+		Building result = null;
+		if (settlement != null) {
+			result = selectedBuilding.get(settlement);
+		}
+		return result;
+	}
+
+	/**
+	 * Selects a robot on the map.
+	 *
+	 * @param robot the selected robot.
+	 */
+	public void selectRobot(Robot robot) {
+		if ((settlement != null) && (robot != null)) {
+			Robot currentlySelected = selectedRobot.get(settlement);
+			if (robot.equals(currentlySelected)) {
+				selectedRobot.put(settlement, null);
+			} else {
+				selectedRobot.put(settlement, robot);
+			}
+		}
+	}
+
+	/**
+	 * Displays the robot on the map
+	 *
+	 * @param robot
+	 */
+	public void displayRobot(Robot robot) {
+		if (settlement != null && robot != null)
+			selectedRobot.put(settlement, robot);
+	}
+
+	/**
+	 * Get the selected Robot for the current settlement.
+	 *
+	 * @return the selected Robot.
+	 */
+	public Robot getSelectedRobot() {
+		Robot result = null;
+		if (settlement != null) {
+			result = selectedRobot.get(settlement);
+		}
+		return result;
+	}
+
+	/**
+	 * Convert a pixel X,Y position to a X,Y (meter) position local to the
+	 * settlement in view.
+	 *
+	 * @param xPixel the pixel X position.
+	 * @param yPixel the pixel Y position.
+	 * @return the X,Y settlement position.
+	 */
+	public Point.Double convertToSettlementLocation(int xPixel, int yPixel) {
+
+		Point.Double result = new Point.Double(0D, 0D);
+
+		double xDiff1 = (getWidth() / 2) - xPixel;
+		double yDiff1 = (getHeight() / 2) - yPixel;
+
+		double xDiff2 = xDiff1 / scale;
+		double yDiff2 = yDiff1 / scale;
+
+		// Correct due to rotation of map.
+		double xDiff3 = (Math.cos(rotation) * xDiff2) + (Math.sin(rotation) * yDiff2);
+		double yDiff3 = (Math.cos(rotation) * yDiff2) - (Math.sin(rotation) * xDiff2);
+
+		double newXPos = xPos + xDiff3;
+		double newYPos = yPos + yDiff3;
+
+		result.setLocation(newXPos, newYPos);
+
+		return result;
+	}
+
+	/**
+	 * Checks if building labels should be displayed.
+	 *
+	 * @return true if building labels should be displayed.
+	 */
+	public boolean isShowBuildingLabels() {
+		return showBuildingLabels;
+	}
+
+	/**
+	 * Sets if building labels should be displayed.
+	 *
+	 * @param showLabels true if building labels should be displayed.
+	 */
+	public void setShowBuildingLabels(boolean showLabels) {
+		this.showBuildingLabels = showLabels;
+		repaint();
+	}
+
+	/**
+	 * Checks if construction site labels should be displayed.
+	 *
+	 * @return true if construction site labels should be displayed.
+	 */
+	public boolean isShowConstructionLabels() {
+		return showConstructionLabels;
+	}
+
+	/**
+	 * Sets if construction site labels should be displayed.
+	 *
+	 * @param showLabels true if construction site labels should be displayed.
+	 */
+	public void setShowConstructionLabels(boolean showLabels) {
+		this.showConstructionLabels = showLabels;
+		repaint();
+	}
+
+	/**
+	 * Checks if person labels should be displayed.
+	 *
+	 * @return true if person labels should be displayed.
+	 */
+	public boolean isShowPersonLabels() {
+		return showPersonLabels;
+	}
+
+	/**
+	 * Sets if person labels should be displayed.
+	 *
+	 * @param showLabels true if person labels should be displayed.
+	 */
+	public void setShowPersonLabels(boolean showLabels) {
+		this.showPersonLabels = showLabels;
+		repaint();
+	}
+
+	/**
+	 * Checks if Robot labels should be displayed.
+	 *
+	 * @return true if Robot labels should be displayed.
+	 */
+	public boolean isShowRobotLabels() {
+		return showRobotLabels;
+	}
+
+	/**
+	 * Sets if Robot labels should be displayed.
+	 *
+	 * @param showLabels true if Robot labels should be displayed.
+	 */
+	public void setShowRobotLabels(boolean showLabels) {
+		this.showRobotLabels = showLabels;
+		repaint();
+	}
+
+	/**
+	 * Checks if vehicle labels should be displayed.
+	 *
+	 * @return true if vehicle labels should be displayed.
+	 */
+	public boolean isShowVehicleLabels() {
+		return showVehicleLabels;
+	}
+
+	/**
+	 * Sets if vehicle labels should be displayed.
+	 *
+	 * @param showLabels true if vehicle labels should be displayed.
+	 */
+	public void setShowVehicleLabels(boolean showLabels) {
+		this.showVehicleLabels = showLabels;
+		repaint();
+	}
+
+	/**
+	 * Checks if DaylightLayer should be displayed.
+	 *
+	 * @return true if DaylightLayer should be displayed.
+	 */
+	public boolean isDaylightTrackingOn() {
+		return showDaylightLayer;
+	}
+
+	/**
+	 * Sets if DayNightLayershould be displayed.
+	 *
+	 * @param showDayNightLayer true if DayNightLayer should be displayed.
+	 */
+	public void setShowDayNightLayer(boolean showDayNightLayer) {
+		this.showDaylightLayer = showDayNightLayer;
+		repaint();
+	}
+
+	public DayNightMapLayer getDayNightMapLayer() {
+		return dayNightMapLayer;
+	}
+
+
+	public void paintComponent(Graphics g) {
+		super.paintComponent(g);
+
+		if (building != null
+				|| (desktop != null && settlementWindow.isShowing() && desktop.isToolWindowOpen(SettlementWindow.NAME))) {
+			Graphics2D g2d = (Graphics2D) g;
+
+			g2d.setFont(font);
+
+			// Set graphics rendering hints.
+			g2d.setRenderingHint(RenderingHints.KEY_ANTIALIASING, RenderingHints.VALUE_ANTIALIAS_ON);
+			g2d.setRenderingHint(RenderingHints.KEY_TEXT_ANTIALIASING, RenderingHints.VALUE_TEXT_ANTIALIAS_ON);
+			g2d.setRenderingHint(RenderingHints.KEY_RENDERING, RenderingHints.VALUE_RENDER_QUALITY);
+			g2d.setRenderingHint(RenderingHints.KEY_STROKE_CONTROL, RenderingHints.VALUE_STROKE_PURE);
+
+			// Display all map layers.
+			Iterator<SettlementMapLayer> i = mapLayers.iterator();
+			while (i.hasNext()) {
+				// Add building parameter
+				i.next().displayLayer(g2d, settlement, building, xPos, yPos, getWidth(), getHeight(), rotation, scale);
+			}
+		}
+	}
+
+	public SettlementTransparentPanel getSettlementTransparentPanel() {
+		return settlementTransparentPanel;
+	}
+
+	@Override
+	public void clockPulse(ClockPulse pulse) {
+		if (isShowing() && desktop.isToolWindowOpen(SettlementWindow.NAME)) {
+			repaint();
+		}
+	}
+
+	@Override
+	public void pauseChange(boolean isPaused, boolean showPane) {
+	}
+
+	/**
+	 * Cleans up the map panel for disposal.
+	 */
+	public void destroy() {
+		// Remove clock listener.
+		desktop.getSimulation().getMasterClock().removeClockListener(this);
+
+		settlementTransparentPanel.destroy();
+		
+		menu = null;
+		settlement = null;
+		selectedPerson = null;
+		building = null;
+		settlementWindow = null;
+
+		// Destroy all map layers.
+		Iterator<SettlementMapLayer> i = mapLayers.iterator();
+		while (i.hasNext()) {
+			i.next().destroy();
+		}
+
+		mapLayers = null;
+		selectedRobot = null;
+		building = null;
+		settlementTransparentPanel = null;
+	}
+}